--- conflicted
+++ resolved
@@ -451,17 +451,15 @@
         FeedbackStyle.BUTTON, custom_colors.get(endturn_state)
     )
 
-<<<<<<< HEAD
+
     # Messages log (bottom left) - Enhanced with scrollable history and minimize option
     # Use current position (including any drag offset)
     if hasattr(game_state, '_get_activity_log_current_position'):
         log_x, log_y = game_state._get_activity_log_current_position(w, h)
     else:
         log_x, log_y = int(w*0.04), int(h*0.74)  # Fallback to original position
-=======
-    # Messages log (bottom right) - Enhanced with scrollable history and minimize option
-    log_x, log_y = int(w*0.40), int(h*0.74)
->>>>>>> 74db5c55
+
+
     
     # Check if activity log is minimized (only available with compact activity display upgrade)
     if (hasattr(game_state, 'activity_log_minimized') and 
