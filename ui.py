--- conflicted
+++ resolved
@@ -2268,7 +2268,6 @@
         ('Reputation:', f'{game_state.reputation}/100', (255, 200, 150))   # Orange for reputation
     ]
     
-<<<<<<< HEAD
     # Add cat statistics if cat was adopted
     if getattr(game_state, 'office_cat_adopted', False):
         lines.extend([
@@ -2287,7 +2286,6 @@
             color = (255, 200, 255)  # Pink for cat statistics
         screen.blit(font.render(line, True, color), (w//6 + int(w*0.04), h//7 + int(h*0.27) + i*int(h*0.04)))
     screen.blit(small.render("Click anywhere to restart.", True, (255,255,180)), (w//2 - int(w*0.1), h//7 + int(h*0.5)))
-=======
     for i, (label, value, color) in enumerate(survival_lines):
         y_pos = base_y + i * line_height
         screen.blit(font.render(label, True, (200, 200, 255)), (w//6 + int(w*0.04), y_pos))
@@ -2375,7 +2373,6 @@
     # Interactive instruction
     instruction_y = footer_y + int(h*0.035)
     screen.blit(small.render('Click anywhere to continue...', True, (255,255,180)), (w//2 - int(w*0.08), instruction_y))
->>>>>>> 0d04dc1f
 
 def draw_seed_prompt(screen: pygame.Surface, current_input: str, weekly_suggestion: str) -> None:
     # Prompt the user for a seed
