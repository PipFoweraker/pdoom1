--- conflicted
+++ resolved
@@ -13,12 +13,6 @@
 @onready var phase_label = $BottomBar/PhaseLabel
 @onready var message_log = $ContentArea/RightPanel/MessageScroll/MessageLog
 @onready var actions_list = $ContentArea/LeftPanel/ActionsScroll/ActionsList
-<<<<<<< HEAD
-@onready var upgrades_list = $ContentArea/RightPanel/UpgradesScroll/UpgradesList
-
-@onready var init_button = $BottomBar/ControlButtons/InitButton
-@onready var test_action_button = $BottomBar/ControlButtons/TestActionButton
-=======
 @onready var upgrades_list = $ContentArea/LeftPanel/UpgradesScroll/UpgradesList
 @onready var info_label = $InfoBar/MarginContainer/InfoLabel
 @onready var queue_container = $ContentArea/RightPanel/QueuePanel/QueueContainer
@@ -27,7 +21,6 @@
 @onready var init_button = $BottomBar/ControlButtons/InitButton
 @onready var test_action_button = $BottomBar/ControlButtons/TestActionButton
 @onready var reserve_ap_button = $BottomBar/ControlButtons/ReserveAPButton
->>>>>>> 8b74732b
 @onready var clear_queue_button = $BottomBar/ControlButtons/ClearQueueButton
 @onready var end_turn_button = $BottomBar/ControlButtons/EndTurnButton
 @onready var cat_panel = $TopBar/CatPanel
@@ -149,11 +142,7 @@
 			_trigger_action_by_index(action_index)
 			get_viewport().set_input_as_handled()
 
-<<<<<<< HEAD
-		# C key to clear queue
-=======
 		# C to clear queue
->>>>>>> 8b74732b
 		elif event.keycode == KEY_C:
 			if not clear_queue_button.disabled:
 				_on_clear_queue_button_pressed()
@@ -215,18 +204,6 @@
 	log_message("[color=cyan]Selecting action: hire_safety_researcher[/color]")
 	game_manager.select_action("hire_safety_researcher")
 
-<<<<<<< HEAD
-func _on_clear_queue_button_pressed():
-	"""Clear all queued actions (fix for issue #436)"""
-	if queued_actions.size() > 0:
-		log_message("[color=yellow]Clearing %d queued action(s)...[/color]" % queued_actions.size())
-		queued_actions.clear()
-		game_manager.clear_queued_actions()
-		update_queued_actions_display()
-		log_message("[color=green]Queue cleared![/color]")
-	else:
-		log_message("[color=gray]Queue is already empty[/color]")
-=======
 func _on_reserve_ap_button_pressed():
 	"""Reserve 1 AP for event responses"""
 	log_message("[color=cyan]Reserving 1 AP for events...[/color]")
@@ -271,7 +248,6 @@
 		update_queued_actions_display()
 	else:
 		print("[MainUI] ERROR: Could not find action to remove: %s" % action_id)
->>>>>>> 8b74732b
 
 func _on_end_turn_button_pressed():
 	if queued_actions.size() == 0:
@@ -1248,75 +1224,6 @@
 	# Tell game manager to resolve event
 	game_manager.resolve_event(event, choice_id)
 
-<<<<<<< HEAD
-func _format_money(amount: float) -> String:
-	"""Format money with thousand separators"""
-	var amount_str = str(int(amount))
-	var result = ""
-	var count = 0
-
-	# Process string from right to left
-	for i in range(amount_str.length() - 1, -1, -1):
-		if count > 0 and count % 3 == 0:
-			result = "," + result
-		result = amount_str[i] + result
-		count += 1
-
-	return result
-
-func _populate_upgrades_list():
-	"""Populate the upgrades list with all available upgrades"""
-	# Clear existing upgrade buttons
-	for child in upgrades_list.get_children():
-		child.queue_free()
-
-	# Get all upgrades
-	var upgrades = GameUpgrades.get_all_upgrades()
-	var current_state = game_manager.get_game_state()
-	var purchased = current_state.get("purchased_upgrades", [])
-
-	for upgrade in upgrades:
-		var upgrade_id = upgrade.get("id", "")
-		var upgrade_name = upgrade.get("name", "")
-		var upgrade_desc = upgrade.get("description", "")
-		var upgrade_cost = upgrade.get("cost", 0)
-
-		# Create button
-		var button = Button.new()
-
-		# Check if already purchased
-		var is_purchased = purchased.has(upgrade_id)
-
-		if is_purchased:
-			button.text = "✓ " + upgrade_name + " (OWNED)"
-			button.disabled = true
-			button.modulate = Color(0.5, 1.0, 0.5)  # Green tint for purchased
-		else:
-			button.text = upgrade_name + " ($" + _format_money(upgrade_cost) + ")"
-
-			# Check affordability
-			var can_afford = current_state.get("money", 0) >= upgrade_cost
-			if not can_afford:
-				button.disabled = true
-				button.modulate = Color(0.6, 0.6, 0.6)  # Gray out unaffordable
-
-		# Add tooltip
-		button.tooltip_text = upgrade_desc + "\n\nCost: $" + _format_money(upgrade_cost)
-
-		# Connect button press
-		if not is_purchased:
-			button.pressed.connect(func(): _on_upgrade_button_pressed(upgrade_id, upgrade_name))
-
-		upgrades_list.add_child(button)
-
-func _on_upgrade_button_pressed(upgrade_id: String, upgrade_name: String):
-	"""Handle upgrade purchase button press"""
-	log_message("[color=cyan]Purchasing upgrade: %s[/color]" % upgrade_name)
-	game_manager.purchase_upgrade(upgrade_id)
-
-	# Refresh upgrades list
-	_populate_upgrades_list()
-=======
 func _on_action_hover(action: Dictionary, can_afford: bool, missing_resources: Array):
 	"""Update info bar when hovering over an action"""
 	var action_name = action.get("name", "Unknown")
@@ -1364,5 +1271,4 @@
 
 func _on_action_unhover():
 	"""Reset info bar when mouse leaves action"""
-	info_label.text = "[color=gray]Hover over actions to see details...[/color]"
->>>>>>> 8b74732b
+	info_label.text = "[color=gray]Hover over actions to see details...[/color]"