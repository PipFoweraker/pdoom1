# Changelog
All notable changes to P(Doom): Bureaucracy Strategy Game will be documented in this file.

The format is based on [Keep a Changelog](https://keepachangelog.com/en/1.0.0/),
and this project adheres to [Semantic Versioning](https://semver.org/spec/v2.0.0.html).

<<<<<<< HEAD
## [0.8.0] - 2025-09-18 - "Test Suite Foundation Release - Global Multiplayer Ready"

### MILESTONE: Systematic Test Suite Repair Achieves 60% Failure Reduction
#### Major Achievement
- **Test Health Restoration** - Reduced failing tests from 99 to 39 (60% improvement, 798/837 passing)
- **Global Multiplayer Foundation** - Established production-ready deterministic RNG system
- **Systematic Repair Methodology** - Fixed 6 major categories of test failures through targeted approach

#### Fixed - Core Systems Integration
- **RNG Context Parameter Errors** - Added missing DeterministicRNG methods (sample, seed, choices) with context parameters
- **ASCII Compliance Issues** - Removed Unicode variation selectors for cross-platform compatibility
- **Action Naming Inconsistency** - Standardized "Scout Opponent" -> "Scout Opponents" across UI and tests
- **Test Patching Issues** - Fixed incorrect RNG mocking patterns in technical_failures.py, critical_bug_fixes.py
- **GameState Attribute Issues** - Added proper setUp methods to TestRegressionPrevention class
- **Settings Flow Seed Method** - Updated main.py RNG initialization sequence for proper startup

#### Enhanced - Deterministic RNG System
- **Context-Aware Seeding** - Full integration with choice(), sample(), random(), randint() methods
- **Competitive Integrity** - Complete reproducibility for tournament-ready scenarios
- **Developer Experience** - Hyper-verbose debugging modes for community engagement

#### Technical Foundation
- **Enhanced Personnel System** - All tests passing with proper RNG integration
- **Settings Flow** - Stable initialization sequence for consistent game startup
- **Core Game Loop** - Validated deterministic behavior across all major systems

## [Unreleased] - 2025-09-17 - "RNG Architecture Discovery Release"

### Major Discovery: RNG System Already Complete
#### Analysis
- **INVESTIGATION COMPLETE** - Deterministic RNG system was already fully implemented and working correctly
- **Test Architecture Fixes** - What appeared to be RNG issues were actually test initialization order problems
- **Philosophical Framework Integration** - Added acausal decision theory context throughout RNG documentation

#### Fixed
- **Test Suite Stability** - Fixed 86 test failures (46% improvement: 185 -> 99 total issues)
- **RNG Initialization Order** - Corrected GameState -> RNG -> test objects pattern in 8 test files
- **Syntax Corruption** - Repaired automated migration script damage in multiple test files
- **Opponents Test Architecture** - Fixed test class to use GameState-managed opponents (8/9 tests passing)

#### Changed
- **Enhanced RNG Documentation** - Added decision theory philosophical context to deterministic_rng.py
- **Test Migration Tooling** - Created fix_rng_tests.py automated migration script (with lessons learned)
- **Dev Blog Integration** - Created comprehensive session documentation for RNG investigation

## [0.7.6] - 2025-09-17 - "Phase 1 & 2 UI Navigation Stability Release"

### Phase 2: Game Completion Flow Improvements
#### Added
- **Enhanced UI Navigation Testing** - Systematic analysis of game flow from main menu to completion
- **Phase 2 Priority Issue Resolution** - Addressed all critical UI navigation blockers

#### Fixed
- **CRITICAL: Seed Selection Navigation (Issue #255)** - Fixed keyboard navigation in custom seed selection screen, Continue button now properly navigates from pre_game_settings to seed_selection
- **CRITICAL: Lab Configuration Flow (Issue #256)** - Resolved laboratory configuration screen access, users can now reach seed selection regardless of tutorial choice
- **CRITICAL: Premature Upgrade Popup (Issue #258)** - Fixed "Your First Laboratory Upgrade" popup appearing immediately on game start, now only appears when upgrade conditions are actually met
- **UI Flow Integration** - Complete navigation path from pre_game_settings -> seed_selection -> tutorial_choice now works correctly
- **Test Suite Compatibility** - Updated test expectations to match corrected UI flow (Continue button index fix)

### Phase 1: Critical Stability Foundation
#### Added
- **NEW ACTION: Investigate Opponent** - Deep analysis of revealed competitors with enhanced intelligence gathering
- **Strategic Development Plan** - Comprehensive 3-phase development roadmap (docs/STRATEGIC_DEVELOPMENT_PLAN_2025-09-17.md)
- **Development Analysis System** - Created systematic repository analysis methodology and dev blog integration

#### Changed
- **BREAKING: Scout Opponent -> Scout Opponents** - Renamed to plural form for consistency with test expectations and game design
- **ENHANCED: Safety Research Action** - Restored as standalone action alongside Research Options menu for backward compatibility
- **IMPROVED: Action System Architecture** - Added proper rule functions and availability checking for competitor intelligence actions

#### Fixed
- **CRITICAL: Missing Safety Research Action** - Restored core gameplay action that was accidentally removed during research consolidation
- **CRITICAL: ASCII Compliance** - Fixed 923 Unicode character violations across 11 files using automated compliance fixer
- **MAJOR: Duplicate Safety Audit Actions** - Renamed conflict to "Technical Debt Audit" vs "Safety Audit" for distinct functionality
- **MAJOR: Action System Test Failures** - Fixed multiple test suite failures in action points, keyboard shortcuts, and Scout Opponents functionality

### Technical Implementation
- **Method Addition**: _execute_standalone_safety_research(), _investigate_specific_opponent(), _has_revealed_opponents()
- **Test Suite Fixes**: Corrected action execution patterns from action['execute'] to action['upside'] 
- **Cross-Platform Compatibility**: 100% ASCII compliance restored across Python files, documentation, and configuration
- **Development Infrastructure**: Enhanced dev blog system with strategic analysis templates and automated documentation generation

## [0.7.5] - 2025-09-16 - "Extended Gameplay & Architecture Overhaul"
### Added
- **MAJOR: TurnManager Architecture**: Extracted turn processing from monolithic GameState into dedicated TurnManager class
  - Proper state management with TurnProcessingState enum (IDLE, PROCESSING, COMPLETE, ERROR)
  - Phase-based turn processing following documented monolith breakdown patterns
  - Enhanced debugging with turn processing state tracking and stuck detection
  - **Architecture Benefits**: Improved maintainability, better error handling, cleaner separation of concerns
- **Enhanced Debugging System**: Comprehensive logging for game balance and debugging
  - Opponent progress tracking with doom contribution display: `[Doom+4]` 
  - Compact doom change summaries: `[DOOM] Turn doom change: Base+1 Opponents+4 = +5`
  - Turn progression testing tools with detailed state tracking
  - **Developer Experience**: Faster balance iteration and easier bug identification

### Changed
- **MAJOR: Doom Mechanics Rebalancing**: Dramatically extended gameplay length for better strategic depth
  - **Base doom rate**: 5 -> 1 points/turn (80% reduction)
  - **Event doom spikes**: 6-13 -> 2-4 points (70% reduction for breakthrough events)
  - **Opponent doom impact**: 50% reduction in capabilities research doom contribution
  - **Opponent research speed**: 40% reduction for more realistic progression
  - **Safety research effectiveness**: 40% boost (2.5x -> 3.5x doom reduction multiplier)
  - **Game length**: Extended from ~7-8 turns to ~12-13 turns (85% increase)
- **Enhanced Main Loop**: Updated to use TurnManager with proper fallback compatibility
  - Automatic cleanup for stuck turn processing with `is_processing_stuck()` detection
  - TurnManager timer updates replace legacy `update_turn_processing()` calls
  - Turn transition overlay uses TurnManager state management

### Fixed
- **Critical: Staff Loss Game Over Bug**: Fixed immediate game over on turn 1 with 0 starting staff
  - Added configurable staff loss condition via `enable_staff_loss_condition` setting
  - Proper staff loss mechanics that only trigger when condition is enabled
  - **Impact**: Eliminated frustrating immediate failures for new players
- **Critical: Turn Processing Stuck Bug**: Fixed turn processing getting permanently stuck after ~10 turns
  - TurnManager properly resets processing state after turn completion
  - Main loop automatic cleanup prevents indefinite stuck states
  - **Impact**: Eliminated game-breaking processing deadlocks
- Actions property compatibility alias for legacy code accessing `actions` attribute

### Technical Implementation
- **New Module**: `src/core/turn_manager.py` (400+ lines) with comprehensive turn state management
- **Updated Integration**: Main.py, GameState, and UI systems updated for TurnManager compatibility
- **Enhanced Documentation**: Created `docs/DOOM_MECHANICS_ANALYSIS.md` and `docs/DOOM_TUNING_HOTFIX_v0.7.4.md`
- **Testing**: Validated with dev tools and extended gameplay sessions

### Player Experience Impact
- **Strategic Depth**: Players can now execute 2-3 research projects per game
- **Staff Viability**: Time to hire and train effective safety research teams  
- **Recovery Potential**: Lower event spikes allow bouncing back from setbacks
- **Learning Curve**: New players have more time to understand core mechanics
- **Maintained Tension**: Extended gameplay while preserving strategic pressure

## [0.7.4] - 2025-09-16 - "Privacy Controls UI Integration Complete - Issue #314 Resolved"
### Added
- **MAJOR: Privacy Controls User Interface**: Complete frontend implementation for Game Run Logger privacy controls
  - Comprehensive settings menu accessible from main game settings with dedicated privacy controls screen
  - Five logging levels (Disabled, Minimal, Standard, Verbose, Debug) with clear descriptions and privacy implications
  - Real-time data summary display showing collected information and storage details
  - One-click data deletion with confirmation dialog for complete user control
  - First-time access flow with privacy education and opt-in defaults ensuring user consent
  - **Full Test Coverage**: 26 comprehensive integration tests covering UI functionality, persistence, and edge cases
- **Enhanced Settings Architecture**: Upgraded settings menu system with modular privacy integration
  - Updated main.py navigation flow to support dedicated privacy controls state
  - Seamless integration with existing visual feedback system for consistent UI experience
  - Settings persistence via existing PrivacyManager system ensuring cross-session reliability
  - **Navigation Flow**: Settings Menu -> Privacy Controls -> [All 5 logging levels + data management]
- **Privacy-First User Experience**: Comprehensive user education and transparent data practices
  - Welcome dialog for first-time users explaining privacy controls and their importance
  - Clear descriptions for each logging level helping users make informed privacy decisions
  - Data summary showing exactly what information is collected at current privacy level
  - Immediate deletion capability with confirmation dialog protecting against accidental data loss

### Fixed
- Settings menu navigation now properly returns to settings menu instead of main menu for sounds and keybinding options
- Visual feedback system import paths corrected for proper UI component integration
- Privacy controls properly dismiss first-time information dialog after user makes logging level selection

### Technical Implementation
- **New Component**: `src/ui/privacy_controls.py` (500+ lines) with complete privacy controls interface
- **Enhanced Integration**: Updated main.py with privacy controls state management and event handling
- **Test Suite**: `tests/test_privacy_controls_ui.py` with 26 tests covering UI, persistence, navigation, and edge cases
- **Architecture**: Follows established P(Doom) UI patterns with proper state management and visual feedback integration

## [0.7.4] - 2025-09-16 - "Privacy-Respecting Game Run Logger - Alpha Blocker Complete"

## [0.7.3+] - 2025-09-16 - "ASCII Compliance Sweep - Documentation Standards"
### Added
- **ASCII Compliance Automation**: Created comprehensive Unicode detection and replacement tool
  - Built scripts/ascii_compliance_fixer.py with 100+ character mappings
  - Automated detection of Unicode violations across all documentation
  - Intelligent replacement of emojis, symbols, and foreign characters with ASCII equivalents
- **Professional Documentation Standards**: Enforced ASCII-only policy across entire codebase
  - Eliminated 6,000+ Unicode character violations across 85+ files
  - Improved cross-platform compatibility and encoding reliability
  - Enhanced professional appearance and international accessibility

### Fixed  
- **MASSIVE Documentation Cleanup**: Resolved all Unicode violations in documentation
  - Fixed emojis (TARGET, ROCKET, FIRE, etc.) -> ASCII equivalents ([TARGET], [ROCKET], [FIRE])
  - Fixed Unicode dashes (EN DASH, EM DASH) -> standard ASCII dashes (-), (--)
  - Fixed Unicode arrows (RIGHTWARDS, LEFTWARDS) -> ASCII arrows (->, <-, ^, v)
  - Fixed Unicode symbols (CHECK MARK, BULLET) -> ASCII equivalents (v, *, x)
  - Fixed Unicode punctuation (smart quotes, ellipsis) -> ASCII equivalents (", ', ...)
  - Fixed special characters (keyboard, chair symbols) -> descriptive ASCII ([KEYBOARD], [CHAIR])
- **Test Suite Improvement**: Reduced test failures from 77 to 12 (65 failures eliminated)
  - All ASCII compliance tests now pass (0 violations remaining)
  - Improved test execution reliability and cross-platform consistency
  - Faster test execution: 794 tests in 22 seconds (vs previous 26+ seconds)

## [0.7.3] - 2025-09-16 - "Critical Issue Resolution - Phase W Hotfixes"
### Fixed
- **CRITICAL ASCII Compliance**: Resolved all Unicode character violations across codebase
  - Replaced Unicode bullet points (*) with ASCII dashes (-) in UI error messages
  - Fixed checkmark symbols (v) in test output with ASCII equivalents ([OK])
  - Ensures cross-platform compatibility and prevents encoding errors
  - Files fixed: src/ui/layout.py, src/ui/overlay_system.py, src/ui/screens.py, tests/test_menu_diagnostics.py
- **CRITICAL Version Consistency**: Fixed version component mismatch in version.py
  - Updated VERSION_PATCH from 2 to 3 to match __version__ = "0.7.3"
  - Prevents version display inconsistencies and test failures
- **CRITICAL Economic Configuration**: Aligned test expectations with bootstrap economic model
  - Updated config validation tests to handle $100K starting funds (vs previous $2K expectation)
  - Fixed milestone progression tests for new economic balance
  - Updated game_state tests to dynamically import config values instead of hardcoding
- **CRITICAL Action Cost System**: Fixed dynamic cost lambda function handling in tests
  - Updated Buy Compute action tests to handle callable cost functions (Moore's Law integration)
  - Test now properly evaluates lambda-based costs: `gs.economic_config.get_compute_cost(10)`
  - Maintains backward compatibility with static cost actions
- **CRITICAL Sound System**: Fixed default audio configuration mismatch
  - Updated configs/default.json to have sound_enabled: true (was false)
  - Aligns with config manager defaults and test expectations
  - Ensures consistent audio experience out of the box
- **CRITICAL Menu System Integration**: Updated menu structure tests to match current implementation
  - Fixed end-game menu items: ["View Full Leaderboard", "Play Again", "Main Menu", "Settings", "Submit Feedback"]
  - Fixed main menu items: ["Launch Lab", "Launch with Custom Seed", "Settings", "Player Guide", "View Leaderboard", "Exit"]
  - Updated keyboard navigation bounds checking (5 items vs previous 6)
- **CRITICAL Action System**: Fixed action execution and naming inconsistencies
  - Fixed magical orb scouting test to use 'upside' key instead of missing 'execute' key
  - Updated research action tests to expect "Research Options" instead of deprecated "Safety Research"/"Governance Research"
  - Aligns tests with current modular action dialog system

### Infrastructure
- **Test Suite Stability**: Resolved 15+ critical test failures blocking development
- **ASCII Standards Enforcement**: Complete codebase compliance with ASCII-only requirements
- **Dynamic Cost Integration**: Full support for economic calibration lambda functions
- **Menu System Modernization**: Tests now reflect current UI implementation patterns

## [0.7.2] - 2025-09-16 - "UI Hotfixes - Systematic Resolution"
### Fixed
- **Researcher Pool Display**: Fixed empty dialog showing blank screen instead of helpful message
  - Early return [] in `draw_researcher_pool_dialog` now shows "No researchers available" message
  - Improved user experience when no researchers are in hiring pool (ui.py line 2982)
- **One-offs UI Overlap**: Enhanced upgrade button positioning to prevent screen overflow
  - Dynamic button sizing in `get_compact_upgrade_rects` with 78% screen height cutoff
  - Buttons automatically scale down when many upgrades present to fit available space
  - Prevents overlap with context window at bottom of screen (src/ui/compact_ui.py)
- **End Game Menu Positioning**: Verified and documented existing overflow protection
  - `EndGameMenuRenderer` automatically switches to horizontal layout when vertical would overflow
  - Prevents menu buttons from extending beyond screen boundaries

### Added
- **Intelligence Action System**: New strategic action category with consistent theming
  - Added `ActionCategory.INTELLIGENCE` with dark purple color scheme (60, 40, 100)
  - Two new placeholder actions: "General News Reading" ($10) and "General Networking" ($25)
  - Both actions support delegation mechanics and proper cost evaluation
- **Scroll Wheel Menu Navigation**: Enhanced main menu accessibility
  - Mouse wheel up/down navigation for main menu items
  - Wheel up moves selection up, wheel down moves selection down (main.py lines 1661-1678)
- **Action Button Color Coding**: Visual distinction between action types
  - Intelligence actions now display with consistent dark purple theme
  - Improved UI clarity and user experience through category-based coloring

### Infrastructure
- **Modular UI System Migration**: Switched main menu imports to modular architecture
  - Updated main.py to use `from src.ui.menus import draw_main_menu`
  - Identified major refactoring opportunities (draw_version_footer duplicated in 7 places)
- **GitHub Issue Management**: Created comprehensive Issue #309 documenting all fixes
  - Systematic tracking and resolution of UI hotfixes with proper labeling
  - Development blog entry created for session documentation

## [0.7.1] - 2025-09-15 - "Modular UI Architecture Hotfix"
### Fixed
- **CRITICAL Menu System Refactor**: Eliminated hardcoded positioning issues in end-game menus
  - Replaced monolithic 300+ line `draw_end_game_menu` function with modular component system
  - Dynamic positioning replaces hardcoded coordinates, fixes layout breaks across screen sizes
  - New `MenuLayoutManager` class provides responsive layout calculations
  - `EndGameMenuRenderer` with sectioned rendering: title, stats, scenario analysis, buttons
  - Full backward compatibility maintained through wrapper pattern

### Added
- **Modular Menu Components**: `src/ui/menu_components.py` - Reusable UI architecture
  - `LayoutConfig` dataclass for dynamic screen-based calculations
  - `MenuButton` component with state-based styling
  - `MenuLayoutManager` for consistent positioning and spacing
  - `EndGameMenuRenderer` with color palette and font management
- **Menu Diagnostic Testing**: `tests/test_menu_diagnostics.py` - Comprehensive layout validation
  - Cross-resolution testing (640x480 to 2560x1440) for hardcoded position detection
  - End-game scenario layout validation with different content lengths
  - Edge case testing for overflow conditions and boundary handling
  - 8 test scenarios covering menu consistency and responsive behavior

### Infrastructure
- **Anti-Monolith Pattern**: Established modular approach for large UI functions
  - Component-based architecture prevents future hardcoded positioning issues
  - Dynamic layout system scales automatically with content and screen size
  - Reusable components reduce code duplication across menu systems
  - Clear separation of concerns: layout, rendering, state management
=======
## [Unreleased] - 2025-09-19 - "Bug Sweep Session: Critical Stability Fixes"
### Fixed
- **CRITICAL DEBUG CONSOLE CRASH**: Fixed fatal access violation in debug console rendering
  - **Root Cause**: Font objects were not initialized before being used in draw methods
  - **Solution**: Added safety checks to ensure font initialization before rendering operations
  - **Impact**: Prevents test suite crashes and UI instability during development
  - **Files**: `src/ui/debug_console.py` - Added font initialization safety checks
- **Issue #245**: Fixed post-rebase test failures in menu system
  - **Root Cause**: Test expectations outdated after menu structure changes
  - **Solution**: Updated expected menu items to match current implementation
  - **Details**: Menu now correctly expects ["Launch Lab", "Launch with Custom Seed", "Settings", "Player Guide", "View Leaderboard", "Exit"]
  - **Files**: `tests/test_new_player_experience.py` - Updated test expectations
- **Issues #315, #227, #226**: Verified resolution status
  - **Analysis**: Action list display issues, action points validation, and sound system configuration were already resolved in previous sessions
  - **Status**: Tests confirmed passing, no additional fixes needed
  - **Impact**: Confirms systematic bug sweep approach is working effectively
- **CRITICAL Issue #316**: Fixed Action Points double deduction bug
  - **Root Cause**: AP was being deducted twice (during action selection AND turn execution)
  - **Solution**: Removed AP deduction from `end_turn()` method since AP should be deducted at selection time for immediate player feedback
  - **Impact**: Core turn-based gameplay now works correctly, no more phantom AP loss
  - **Testing**: Reactivated 14 core action points tests, all now passing
- **Issue #317**: Resolved Action Points validation confusion
  - **Analysis**: Found 3 legitimate meta-actions with 0 AP cost (research quality settings)
  - **Understanding**: Meta-actions for configuration changes should be free
  - **Status**: No code changes needed, validation logic was already correct
- **Test Infrastructure**: Reactivated core Action Points test suite
  - TestActionPointsDeduction: 3/3 tests passing
  - TestActionPointsReset: 2/2 tests passing  
  - TestActionPointsBackwardCompatibility: 4/4 tests passing
  - Total: 14 core AP tests restored and passing

### Previous Fixes (2025-09-18)
- **CRITICAL Issue #263**: Fixed duplicate return statements and exception handlers in `check_hover` method
  - Removed duplicate `except Exception as e:` block making error handling unreachable
  - Consolidated error handling for proper crash prevention and logging
  - UI hover system now has robust error handling for edge cases
- **CRITICAL Issue #265**: Verified and enhanced magical orb list modification safety
  - Confirmed magical orb intelligence system uses safe `random.sample()` approach
  - Fixed test infrastructure to use proper action execution methods
  - Eliminated potential race condition crashes in intelligence gathering
- **Testing Framework**: Fixed critical bug test suite infrastructure
  - Corrected action execution pattern from `action['execute']` to `action['upside']`
  - Enhanced test coverage for magical orb multi-iteration scenarios
  - 9/11 critical bug tests now passing (81.8% success rate)
>>>>>>> f76034fe

## [0.6.1] - 2025-09-15 - "Hotfix Batch: Mac TypeError + Critical Stability"
### Fixed
- **CRITICAL Mac TypeError Fix**: Resolved research_quality.py type conversion crash on Mac systems (closes #299)
  - Added verbose naming pattern with `_safe_get_technical_debt_total()` and `_safe_get_research_papers_count()`
  - Comprehensive error handling with fallback defaults for type confusion scenarios
  - 15 regression prevention tests covering Mac-specific type conversion edge cases
- **CRITICAL GameClock Bounds Protection**: Prevented IndexError crashes from invalid datetime values (closes #264)
  - Added array bounds checking with `max(0, min(11, month-1))` pattern in `format_date()` and `get_formatted_date()`
  - Graceful handling of corrupted datetime objects (months: 0, negative, >12)
  - 9 edge case tests for bounds validation
- **Hiring Dialog UX Validation**: Confirmed and documented existing ESC/cancel functionality (closes #267)
  - Verified multiple escape mechanisms: ESC, Backspace, Left Arrow, Cancel button
  - Proper insufficient funds handling with informative dialog display
  - Sound feedback and state cleanup working correctly

### Infrastructure
- **Comprehensive Type Safety Testing**: 24 new test scenarios preventing regressions
  - `test_leaderboard_type_safety.py`: 15 tests for Mac bug prevention
  - `test_hotfix_batch.py`: 9 integration tests ensuring fixes work together
- **Verbose Naming Convention**: Established type-safe accessor patterns
  - `_safe_get_[specific_value]_[type]()` naming prevents object/value confusion
  - Self-documenting code reduces cognitive load and type safety issues
- **Hotfix Batch Deployment Methodology**: Systematic bug sweep and deployment process
  - GitHub issue priority analysis with automated closure via commit messages
  - Comprehensive documentation in dev blog with implementation details
  - Zero performance impact, enhanced Mac compatibility and game stability

## [0.6.0] - 2025-09-14
### Added
- **MAJOR MILESTONE: Website Pipeline Infrastructure**: Complete development-to-community bridge
  - GitHub Actions workflow (sync-dev-blog.yml) for automated blog content sync
  - 16 validated dev blog entries with ASCII compliance and formatting standards
  - Comprehensive documentation: strategy guide, implementation guide, session summary
  - Smart incremental sync with validation pipeline and force sync capability
  - Repository integration: pdoom1 -> pdoom1-website with WEBSITE_SYNC_TOKEN security

- **Deterministic RNG Foundation**: 268-line comprehensive system for competitive gaming
  - Enhanced deterministic RNG with memorable seeds and community challenge features
  - GameState integration with seed initialization and deterministic access via get_rng()
  - Hybrid architecture preserving original source code while enabling full determinism
  - Community-ready infrastructure: seed generation, challenge export, debug visibility

### Infrastructure
- **Development Transparency**: Automated pipeline transforms dev work into community content
- **Community Engagement**: Blog system ready for automated publishing and challenge sharing  
- **Competitive Gaming**: Deterministic foundation supports tournaments and leaderboards
- **Professional Documentation**: Complete guides for deployment and strategic development

### Technical
- **Zero Manual Overhead**: Content flows automatically from development to community platform
- **Source Stability**: Non-invasive deterministic integration preserves existing game mechanics
- **Production Ready**: 5-minute deployment process with comprehensive safety and validation
- **Strategic Architecture**: Scalable foundation for advanced community features

## [0.5.1] - 2025-09-14
### Added  
- **Type Annotation Campaign Phase 2 Milestone**: Complete type annotation of events.py (307 lines)
  - Advanced TypedDict implementation for event data structures (`EventDefinition`)
  - Comprehensive Callable annotations for trigger and effect functions
  - Zero pylance errors achieved across entire events system
  - Systematic function annotation for all 3 standalone event functions
  - Import optimization and type safety validation with GameState integration
  - Established TypedDict patterns for complex data structures with function parameters

### Technical
- **Type Safety**: Achieved zero pylance errors on 307-line events.py file
- **Integration**: Full GameState compatibility maintained with comprehensive type annotations
- **Performance**: Zero runtime impact from type annotations (compile-time only)
- **Documentation**: Complete dev blog entry documenting TypedDict patterns and implementation approach

## [0.5.0] - 2025-09-14
### Added
- **PyInstaller Windows Distribution System**: Complete single-file .exe distribution for alpha/beta testing
  - Single-file Windows executable (19MB) with embedded Python runtime and all dependencies
  - Resource management system for bundled vs development environments (`src/services/resource_manager.py`)
  - Cross-platform build automation (`build.bat`, `build.sh`) with error handling and validation
  - Comprehensive distribution documentation (`docs/DISTRIBUTION.md`) with Windows Defender workarounds
  - Asset bundling system with proper path resolution for PyInstaller environments
  - User data management in `%APPDATA%/PDoom/` for Windows compliance
  - Build configuration (`pdoom.spec`) with module optimization and UPX compression
  - Development workflow integration with automated build validation

### Changed
- **Lab Name Manager**: Updated to use new resource manager for cross-environment compatibility
- **GitIgnore**: Updated to properly handle PyInstaller build artifacts while preserving .spec files
- **Development Dependencies**: Added PyInstaller>=5.0.0 to requirements-dev.txt

### Technical
- **Build Process**: ~30-60 second build time producing 19MB executable
- **Performance**: 2-5 second startup time with PyInstaller extraction overhead
- **Compatibility**: Works identically in development and bundled environments
- **User Experience**: Zero-installation download-and-run for Windows users

## [0.3.4] - 2025-09-12
### Fixed
- **[HOTFIX] Version Display Synchronization**: Updated version from v0.2.12 to v0.3.4+hotfix1
  - Synchronized hotfix branch version with main branch progression
  - Ensured in-game version display matches current development state
  - Added hotfix branch version management to development workflow
- **[CRITICAL] Debug Console Compatibility**: Fixed crash on new game start
  - Restored src/ui/debug_console.py from main branch to fix crash
  - Fixed 'takes 2 positional arguments but 4 were given' error
  - Ensures compatibility when users pull from main branch

### Added
- **[ENHANCEMENT] Startup Version Display**: Added version info on game startup
  - Shows 'Starting P(Doom): Bureaucracy Strategy Game v0.3.4+hotfix1' in terminal
  - Eliminates confusion about which version is running

### Infrastructure
- **[PROCESS] Version Management**: Established proper hotfix versioning protocol
  - Hotfix branches now properly increment patch version beyond main branch
  - Clear version display in-game reflects current branch and development state
  - Documentation updated to include version synchronization requirements
- **[PROCESS] ASCII Compliance**: Added ASCII-only requirements to development workflow
  - All commit messages must use ASCII characters only
  - Documentation and code comments must be ASCII-compliant
  - Ensures cross-platform compatibility and consistency

## [0.3.3] - 2025-09-11
### Fixed
- **Critical**: Mouse wheel crash bug - replaced deprecated pygame mouse wheel handling

## [0.3.2] - 2025-09-11
### Added
- **Debug Console**: Real-time game state monitoring with backtick toggle

## [0.3.0] - 2025-09-11
### Added
- **[FEATURE] Longtermist Date Format**: Revolutionary 5-digit year date display system
  - Dates now display as "21/May/02025" instead of "21/May/25" for longtermist flavor
  - Complete GameClock service overhaul with backward compatibility
  - Enhanced temporal immersion for long-term thinking gameplay
  - All 13 GameClock tests updated and passing with new format expectations
- **[ACCESSIBILITY] Universal Keyboard Navigation Framework**: Foundation for comprehensive accessibility
  - Enhanced keyboard navigation infrastructure
  - Systematic approach to "every button has one default key assignment" rule
  - Improved screen reader compatibility preparation
  - Standardized navigation patterns across all UI components
- **[INFRASTRUCTURE] Comprehensive Pre-Alpha Bug Sweep Plan**: Strategic approach to alpha readiness
  - Identified 16 critical bugs including 4 game-breaking issues
  - Systematic 2-day bug resolution roadmap with clear priorities
  - Technical implementation strategy for common error patterns
  - Risk assessment and mitigation framework
- **[INFRASTRUCTURE] Enhanced Issue Documentation System**: Complete bug tracking infrastructure
  - 8 new comprehensive issue documentation files
  - Standardized bug reporting templates with impact assessment
  - Root cause analysis and fix requirements for each issue
  - Integration with GitHub issue tracking workflow

### Changed
- **[UI] Date Display Integration**: Turn counter now shows longtermist dates for enhanced immersion
- **[CODEBASE] Error Handling Improvements**: Enhanced defensive coding patterns
- **[DEVELOPMENT] Branch Management**: Systematic consolidation of experimental and feature branches

### Fixed
- **[CRITICAL] Duplicate Return Statements**: Resolved dead code in check_hover() method (Issue #263)
- **[CRITICAL] Array Bounds Safety**: Added validation for GameClock month access (Issue #264)
- **[HIGH] List Modification Safety**: Fixed race conditions in magical orb intelligence gathering (Issue #265)
- **[MEDIUM] Configuration Error Handling**: Enhanced robustness for malformed config files (Issue #266)

### Development Infrastructure
- **[WORKFLOW]**: Fast branch consolidation methodology for team collaboration
- **[QUALITY]**: Discovered and documented 6 additional critical bugs through systematic code audit
- **[VERSIONING]**: Clean semantic versioning with consolidated feature releases
- **[COLLABORATION]**: Enhanced multi-developer workflow with shared main branch access

### Technical Notes
- All longtermist date changes maintain full backward compatibility
- Zero breaking changes to existing save files or configuration
- Enhanced error resilience across core game systems
- Ready for systematic pre-alpha bug resolution phase

### Acknowledgments
- Special thanks to collaborative development team including oldfartas for systematic testing and quality assurance
- Community feedback integration for enhanced user experience
- Continuous improvement philosophy driving systematic codebase enhancement

## [0.2.12] - 2025-09-10
### Added
- **[INFRASTRUCTURE] Comprehensive Type Annotation System**: Major codebase quality improvement initiative
  - Complete type annotations for ui.py (4,235 lines, 35+ functions)
  - 85-90% type annotations for game_state.py (55+ of ~65 methods, 4,875 lines)
  - Comprehensive pygame.Surface typing for all rendering functions
  - Complex return types: Optional[Dict], Tuple[bool, str], Union types for flexible APIs
- **[INFRASTRUCTURE] Development Blog System**: Automated documentation infrastructure
  - Systematic progress tracking with entry creation and indexing
  - ASCII-only enforcement across all AI models for consistency
  - Template system for development sessions and milestone documentation
  - Website integration ready for automated content pickup
- **[DEVELOPMENT] Pylance Cleanup Framework**: Systematic approach to code quality
  - Estimated 60-70% reduction of original 5,093+ pylance strict mode issues
  - Established patterns for systematic monolith cleanup
  - Tool integration (autoflake, pylance, git workflow)
  - Foundation for continued quality improvements

### Changed
- **[CODEBASE] Enhanced IDE Integration**: ~9,000 lines of core game logic with comprehensive type coverage
- **[DEVELOPMENT] Refactoring Readiness**: Strong foundation for future modularization with clear, type-safe interfaces

### Development Infrastructure
- **[QUALITY]**: Major milestone in systematic codebase improvement
- **[PATTERNS]**: Established methodology for pygame UI typing, complex return patterns
- **[DOCUMENTATION]**: Complete workflow for development session tracking and milestone recording
- **[SCALABILITY]**: Framework ready for continued systematic quality improvements

### Technical Notes
- All functionality preserved and validated throughout type annotation process
- Zero breaking changes, full backward compatibility maintained
- Strong IDE IntelliSense support for core game systems
- Automated tooling for continued development quality assurance

## [0.2.11] - 2025-09-10
### Added
- **[FEATURE] Enhanced Default Logging**: Verbose logging now enabled by default for better player feedback
- **[FEATURE] P(Doom) Change Attribution**: All doom fluctuations now include clear reasons in activity log
- **[FEATURE] GameClock Date Display**: Weekly date progression starting April 4, 2016 shown in activity log
- **[FEATURE] Resource Icon Hover Tooltips**: All 6 top bar resources now have informative hover context
- **[FEATURE] Expense Accept/Deny Labels**: Standardized terminology from "Approve/Dismiss" to "Accept/Deny"

### Changed
- **[BALANCE] Starting Money**: Doubled from $1,000 to $2,000 for improved new player experience
- **[UI] Button Layout**: Hard clamp prevents action buttons from overlapping context window

### Fixed
- **[FIX] UI Overlap Issues**: Action buttons now properly constrained to prevent layout conflicts
- **[FIX] Event System**: Added EventAction.DENY support for consistent expense handling

### Development Notes
- **[ENHANCEMENT]**: Comprehensive UI/UX improvement package
- **[TESTING]**: All features validated with real gameplay scenarios
- **[COMPATIBILITY]**: Zero breaking changes, full backward compatibility maintained

## [0.2.10] - 2025-09-09
### Fixed
- **[FIX] Typography Import System and Merge Conflicts**: Resolved all merge conflict markers and import errors in main.py and UI modules
- **[FIX] Sound Configuration**: Default config and global sound manager now enabled by default
- **[FIX] Menu Items**: Main menu structure updated to match new onboarding flow
- **[FIX] Tutorial System**: Stepwise tutorial now uses denser, fewer steps; tests updated for new structure
- **[FIX] Test Suite**: All import and infrastructure errors resolved; only functional test failures remain

### Changed
- **[ARCH] Internal Polish**: Merged main branch improvements, completed typography and UI import refactor
- **[TESTS] Test Coverage**: Updated tests for onboarding, sound, and menu systems to match new architecture

### Development Notes
- **[CI/CD]**: All core tests now pass except for known functional issues (economic cycles, lab names, public opinion)
- **[RELEASE]**: Ready for v0.2.10 release after final functional test fixes

## [0.2.9] - 2025-09-09
### Fixed
- **[FIX] Typography Import System Resolution**: Major progress on eliminating test import errors
  - Recreated corrupted `ui_new.components.typography` module with proper FontManager class
  - Resolved circular import dependencies between typography, buttons, and windows components  
  - Created local font manager stubs in UI components to prevent import cycles
  - Fixed incorrect module paths in `test_config_manager.py` (config_manager -> src.services.config_manager)
  - Added missing `safety_level` key to settings flow test setup preventing KeyError exceptions
  - Converted all 6 remaining ERROR tests to passing or FAILURE status (major import issues resolved)
  - Test suite improvement: 742 tests with significantly reduced import-related failures

### Technical Debt
- **[DONE] Issue #225 - Configuration System Import Failures**: RESOLVED
- **[WIP] Typography Import Problems**: Major infrastructure work completed, final import validation pending
- **[WIP] Issue #228 - UI Navigation**: Import errors fixed, test logic improvements ongoing

### Development Notes
- **[WARNING] Status**: Typography import still requires final debugging session for complete resolution
- **[READY] Ready for Commit**: Documentation, versioning, and major fixes completed

## [0.2.8] - 2025-09-09
### Fixed
- **[FIX] Technical Debt Resolution**: Comprehensive cleanup of test infrastructure and CI pipeline
  - Fixed keyboard shortcut test patch targets for proper UI component mocking (Issue #225)
  - Improved responsive UI positioning calculations removing hardcoded values (Issue #228)
  - Enhanced UI boundary checking with proper None value handling (Issue #230)
  - Resolved 67 CI import errors with conditional imports for test environment compatibility
  - Fixed critical linting errors (F821 undefined names, F823 scoping issues) for green CI status
  - Cross-platform path handling improvements for Windows/Linux compatibility

### Changed
- **[PYTHON] Python Version Requirements**: Completed Python 3.8 support removal
  - Updated GitHub Actions workflows to test Python 3.9, 3.10, 3.11, 3.12 only
  - Cleaned up all Python 3.8 references from CI pipeline and documentation
  - Enhanced test stability with 645+ tests passing (improved from 15 failures)

## [0.2.7] - 2025-09-08
### Added
- **[LABS] Lab Name System**: Implemented pseudonymous lab naming for enhanced immersion and leaderboard integration
  - Added 104 unique AI lab names across 87 different themes (e.g., "Axiom Labs", "Beacon AI", "Cerberus Systems")
  - Lab names are deterministically assigned based on game seed for consistency
  - Lab name displays in UI context panel replacing generic "P(Doom) Context Panel"
  - Leaderboard integration saves lab names alongside scores for pseudonymous gameplay
  - CSV asset system (`assets/lab_names.csv`) for easy lab name management
  - Comprehensive lab name manager service with theme-based organization
  - Backward compatibility with existing save files and leaderboard data

## [0.2.3] - 2025-09-05
### Changed
- **[PYTHON] Python Version Requirements**: Dropped Python 3.8 support, now requires Python 3.9+
  - Updated GitHub Actions workflows to test Python 3.9, 3.10, 3.11, 3.12
  - Updated all documentation and requirements to reflect Python 3.9+ minimum
  - Enables use of modern Python features like built-in generics (`list[str]` vs `List[str]`)
  - Updated MyPy configuration target from Python 3.8 to 3.9

## [0.2.5] - 2025-09-08
### Added
- **[FIX] UI Interaction Fixes & Hint System Overhaul**: Major improvements to game usability and professional polish
  - Fixed spacebar (end turn) being blocked by tutorial overlays - now works even during tutorials
  - Fixed unprofessional staff hire popup showing automatically at game start
  - Implemented Factorio-style hint system: hints show once, auto-dismiss, can be reset
  - Added debug tools: Ctrl+D (UI state debug), Ctrl+E (emergency popup clear), Ctrl+R (reset hints)
  - Separated hints from tutorials with independent configuration
  - Automatic cleanup for stuck UI states (turn processing, overlay conflicts, orphaned popups)
  - Improved button click consistency and modal dialog behavior
  - Enhanced settings menu with hint status display and controls

### Fixed
- **Configuration Consistency**: Fixed starting staff count mismatch between JSON config and config manager
- **Event Handling Priority**: Resolved conflicts between tutorial overlays and core game controls
- **Modal Dialog Behavior**: Improved popup and dialog interaction handling

## [Unreleased]
### Added
- **[ACHIEVE] Achievements & Enhanced Endgame System (Issue #195)**: Comprehensive achievement tracking and victory conditions beyond binary win/lose
  - 24 achievements across 8 categories: Survival, Workforce, Research, Financial, Safety, Reputation, Competitive, Rare
  - 4-tier rarity system: Common, Uncommon, Rare, Legendary achievements
  - Ultimate victory condition: Reach p(Doom) = 0 (complete AI safety solution)
  - Enhanced warning system with 6 threat levels (80%, 85%, 90%, 95%, 98%, 99% doom thresholds)
  - Pyrrhic victory analysis: Win conditions evaluated against costs (financial, reputational, safety)
  - Strategic success scenarios: Major progress recognition without requiring perfect victory
  - Deep integration: Achievement progress tracking with all existing systems (technical debt, opponents, economic cycles)
  - Turn-based achievement checking with defensive programming (system errors never crash game)
  - Semi-programmatic endgame text generation based on player strategy analysis and resource management patterns
- **[CASCADE] Technical Failure Cascades (Issue #193)**: Comprehensive failure cascade system modeling realistic organizational crisis management
  - 7 types of technical failures with cascading effects (Research setbacks, Security breaches, System crashes, etc.)
  - Near-miss system providing learning opportunities without immediate consequences
  - Player choice between transparency/learning vs cover-up/reputation protection
  - 3-tier cascade prevention system: Incident Response, Monitoring Systems, Communication Protocols
  - Long-term consequences: Transparency builds trust, cover-ups increase future risks
  - 4 new actions: Incident Response Training, Monitoring Systems, Communication Protocols, Safety Audit
  - 4 cascade-specific events: Near-Miss Averted, Cover-Up Exposed, Transparency Dividend, Cascade Prevention Success
- **[ECONOMIC] Economic Cycles & Funding Volatility (Issue #192)**: Complete historical AI funding timeline (2017-2025)
  - Realistic economic phases: Boom, Stable, Correction, Recession, Recovery
  - 5 funding sources with different cycle sensitivities (Seed, Venture, Corporate, Government, Revenue)
  - Enhanced fundraising system with 4 advanced funding actions (Series A, Government grants, etc.)
  - 7 economic-specific events triggered by market conditions
  - Historical anchors based on real AI funding patterns and market cycles
- **[PLAYER] New Player Experience Enhancement**: Improved onboarding with tutorial/intro selection
  - Replaced "Launch Lab" with "New Player Experience" in main menu
  - Checkbox-based interface for tutorial and intro scenario selection
  - Contextual intro text explaining game premise and starting conditions
  - Responsive UI design with keyboard and mouse navigation support

### Changed
- **[ASCII] ASCII Compatibility**: Converted all Unicode symbols to ASCII equivalents
  - Replaced arrows, emojis, and Unicode symbols with ASCII alternatives
  - Fixed encoding issues causing 'charmap' codec errors on some systems
  - Maintained visual consistency while ensuring cross-platform compatibility
  - Improved terminal output compatibility across different environments

### Technical
- **[TESTS] Enhanced Test Coverage**: Added 29 new unit tests for technical failure cascades, plus 17 tests for economic cycles and new player experience
- **[ARCH] Modular Architecture**: Technical failure cascades system designed for extensibility
  - Clean separation between cascade logic, game state integration, and UI
  - Deterministic RNG integration for reproducible failure scenarios
  - Comprehensive event system integration with enhanced events support
  - Integration with existing technical debt and research quality systems
- **[SYSTEM] System Integration**: Economic cycles and technical failures systems designed for interoperability
  - Clean separation between game logic, UI, and specialized mechanics
  - Backward compatibility maintained for existing save files

## [0.2.2] - 2025-09-04 - "Technical Debt Resolution & Privacy-First Systems"
### [TECH] Technical Debt Resolution
- **Fixed all critical test failures**: 137/137 tests now passing (previously 4 categories failing)
- **Action Points System**: Fixed validation logic for meta-actions (0 AP cost properly supported)
- **Sound Configuration**: Aligned config manager defaults with actual config files  
- **Bug Reporter**: Cross-platform path handling for Windows/Unix compatibility
- **File Handle Management**: Proper cleanup of logging resources on Windows

### [PRIVACY] Privacy-First Infrastructure
- **Complete Privacy Policy**: Comprehensive privacy documentation and implementation
- **Local-First Design**: All data stored locally by default, no cloud transmission without opt-in
- **Pseudonymous Competition**: Leaderboard system using chosen display names, no personal data
- **Granular Privacy Controls**: User controls exactly what data to share and when
- **Open-Source Privacy**: All privacy-related code auditable and transparent

### [DETERMIN] Deterministic Gameplay System
- **Reproducible Games**: Seed-based deterministic random number generation
- **Competitive Verification**: Prove achievements through mathematical reproducibility
- **Context-Aware RNG**: All random events tracked with context for debugging/analysis
- **Global RNG Management**: Consistent random state across entire game session
- **Audit Trail**: Complete tracking of RNG calls for competitive integrity

### [LOGGING] Verbose Logging Infrastructure (Opt-In Only)
- **Multi-Level Logging**: MINIMAL/STANDARD/VERBOSE/DEBUG detail levels
- **Comprehensive Tracking**: Actions, resource changes, and RNG events logged
- **JSON Export**: Machine-readable logs for analysis tools and strategy improvement
- **Privacy Controls**: Completely opt-in, disabled by default, user-controlled cleanup
- **Performance Optimized**: Minimal overhead with efficient file management

### [LEADERBOARD] Privacy-Respecting Leaderboards
- **Pseudonymous Participation**: User-chosen display names only, no real identities
- **Local-First Storage**: Scores stored locally with optional cloud synchronization
- **Verification Without Surveillance**: Cryptographic verification without personal data
- **User Control**: Enable/disable participation anytime without penalty
- **Competitive Integrity**: Deterministic gameplay enables fair competition

### [TEST] Comprehensive Test Coverage
- **New Test Suites**: 49 new unit tests for privacy, deterministic, and logging systems
- **100% Test Success**: All 137 tests passing across all platforms
- **Edge Case Coverage**: Extensive testing of boundary conditions and error scenarios
- **Cross-Platform Verification**: Windows, macOS, and Linux compatibility tested

### [DOCS] Enhanced Documentation
- **Privacy Policy** (docs/PRIVACY.md): Complete privacy practices and user rights
- **Technical Debt Resolution** (docs/TECHNICAL_DEBT_RESOLUTION.md): Detailed implementation notes
- **Updated README**: Privacy-first messaging and new feature documentation
- **API Documentation**: Comprehensive inline documentation for all new systems

### [ARCH] Architecture Improvements
- **Modular Services**: Clean separation of concerns with `src/services/` directory
- **GameState Integration**: Seamless integration with existing game architecture
- **Backward Compatibility**: All existing saves and configurations work unchanged
- **Error Handling**: Graceful degradation and comprehensive error recovery

## [0.2.1] - 2025-09-04 - "Three Column" Hotfix Candidate
### Added
- **[LAYOUT] 3-Column Layout System**: Complete UI architecture overhaul for better organization
  - **Left Column**: Repeating actions (hire, research, etc.) with visual action counters
  - **Right Column**: Strategic one-off actions (upgrades, board meetings, etc.)
  - **Middle Column**: Staff animations and context displays
  - **Smart Action Categorization**: Automatic sorting of actions by type and frequency
- **[KEYBOARD] Comprehensive Keystroke Support**: Fast-paced gameplay with keyboard shortcuts
  - **Auto-Generated Keybindings**: Every visible action gets a unique keyboard shortcut
  - **Visual Key Display**: All buttons show their assigned keys (e.g., "[1] Hire Staff")
  - **Enter Key Support**: Enter/Return now works same as Space for turn processing
  - **Conflict Resolution**: Intelligent key assignment prevents duplicate bindings
- **[VISUAL] Enhanced Visual Differentiation**: Color-coded action categories for quick recognition
  - **Research Actions**: Blue accent coloring for safety/interpretability research
  - **Economic Actions**: Green accent coloring for hiring/compute purchases
  - **Strategic Actions**: Distinct styling for board meetings, lobbying, etc.
  - **Button Size Optimization**: Reduced button heights (42px left, 35px right) for better fit
- **[LAYOUT] Layout Improvements**: Better spacing and visibility management
  - **Context Window Buffer**: 2% vertical buffer prevents buttons hiding under context display
  - **Text Overflow Protection**: Strategic action names truncated cleanly for right column
  - **Early Game Filtering**: UI starts minimal and grows as actions unlock
  - **Configuration Support**: JSON-based layout switching with `enable_three_column_layout`

### Changed
- **Employee Animation System**: Temporarily simplified during UI transition for cleaner testing
- **Button Text Display**: Shortened action names for better readability in narrow columns
- **Resource Header**: Optimized for 3-column layout proportions

### Fixed
- **Button Visibility**: All visible buttons now guaranteed to be clickable (no hidden buttons)
- **Text Overflow**: Right column text no longer overflows or clips
- **Layout Responsiveness**: Better handling of varying numbers of available actions

## [0.2.0] - 2025-09-04
### Added
- **[RETRO] Retro 80s Context Window System**: Complete overhaul of information display
  - **80s Techno-Green Styling**: ALL CAPS DOS-style context window with retro color scheme
  - **Dynamic Context Display**: Hover over actions/upgrades for detailed information
  - **Green Matrix Theme**: Background (40,80,40), Text (200,255,200) for authentic retro feel
  - **Smart Information Architecture**: Moved descriptions from cramped buttons to spacious context area
- **[VISUAL] 8-bit Style Resource Icons**: Complete visual redesign of resource display
  - **Money Icon**: Pixelated $ symbol in gold (255,230,60)
  - **Staff Icon**: Simple person silhouette (head + body)
  - **Reputation Icon**: Star polygon in blue (180,210,255)
  - **Action Points Icon**: Lightning bolt with glow effects
  - **Doom Icon**: Skull symbol in red (255,80,80)
  - **Compute Icon**: "2^n" exponential notation for computing power
  - **Research Icon**: Light bulb for research progress
  - **Papers Icon**: Document with text lines for publications
- **[DEV] Developer Tools & Quality of Life**
  - **Screenshot Hotkey**: Press `[` key to capture game screenshots
  - **Screenshot Management**: Auto-saves to `screenshots/` folder with timestamps
  - **Window Mode Default**: Disabled fullscreen for better Alt+Tab and screen capture compatibility
- **[UI] Action Filtering & UI Polish**
  - **Smart Action Display**: Only show unlocked actions (12/24 visible initially)
  - **Button Reorganization**: Moved "Hire Staff" to logical position 5
  - **Starting Resources**: Set default staff to 0 for better game balance
  - **Tutorial Independence**: Resource display works regardless of tutorial state

### Fixed
- **Resource Display Alignment**: Fixed kerning issues between Reputation, Research, and AP
- **Text Overflow**: Eliminated cramped button text by moving descriptions to context window
- **UI Visibility**: Removed tutorial dependencies that hid UI improvements
- **Spacing & Layout**: Consistent margins and alignment across all resource displays
- **Screenshot Functionality**: Alt+Tab and screen capture tools now work properly

## [Unreleased]
### Added
- **[SETTINGS] Enhanced Settings System**: Comprehensive settings and configuration architecture
  - **Custom Seed Management**: Fixed critical "Launch with Custom Seed" crash, added seed validation and normalization
  - **Categorical Settings Organization**: Audio, Gameplay, Accessibility, and Game Configuration modes
  - **Seed Management System**: Weekly community seeds, custom seed validation, seed history tracking
  - **Game Configuration System**: Custom game rule modifications, scenario sharing, template system
  - **Modern Settings UI**: `src/ui/enhanced_settings.py` with improved accessibility and user experience
  - **Service Layer Architecture**: `src/services/seed_manager.py` and `src/services/game_config_manager.py`
  - **Integration Layer**: `src/ui/settings_integration.py` for gradual adoption and compatibility
  - **Demo and Testing Tools**: `demo_settings.py` for interactive testing, `test_fixes.py` for validation
- **[UI/UX] UI/UX Improvements**: Major improvements to interface quality and information accessibility
  - **Fixed Resource Bar Kerning**: Replaced fixed positioning with dynamic spacing for better readability
  - **Context Window System**: Comprehensive contextual help system with detailed information on hover
    - Minimizable context window at bottom of screen (20% height expanded, 8% minimized)
    - Rich context information for all UI elements (resources, actions, upgrades, buttons)
    - Professional dark theme styling with responsive design
    - Progressive disclosure: detailed info when needed, hidden otherwise
    - Click to minimize/maximize for user preference
  - **Enhanced Hover Detection**: Extended existing hover system with rich context data
  - **Improved Resource Display**: Dynamic spacing calculation adapts to text length and screen size
  - **Better Information Density**: Contextual help reduces UI clutter while improving accessibility

### Fixed
- **Critical Menu Alignment Bug**: Fixed crash when selecting "Launch with Custom Seed" from main menu
  - Synchronized menu_items arrays across main.py, ui.py, and src/ui/menus.py
  - Corrected menu handling logic in handle_menu_click() and handle_menu_keyboard()
  - Restored full functionality of custom seed system with proper validation
- **Critical Game Launch Crash Fix**: Fixed `AttributeError: 'OnboardingSystem' object has no attribute 'get_mechanic_help'` that prevented game startup
  - Implemented missing `get_mechanic_help()` method in `OnboardingSystem` class
  - Added comprehensive help content for core mechanics: staff hiring, upgrades, action points, and doom warnings
  - Graceful error handling for invalid mechanic names
  - Warning logging for stub implementation as placeholder for future enhancements
  - All first-time help content tests now pass (7/7 passing)
- **UI Rendering Issues**: Fixed upgrade rectangle handling and context window compatibility
  - Fixed None value handling in upgrade rectangle creation
  - Added proper error handling for context window drawing
  - Improved font size calculations with minimum size constraints

### Added
- **Menu Structure Optimization**: Streamlined main menu and tutorial flow for improved user experience
  - Simplified main menu from 7 to 4 core options: Launch Lab, Game Config, Settings, Exit
  - Reordered tutorial choice to default to "No - Regular Mode" for faster game access
  - Removed less essential options from main screen (Player Guide, README, Report Bug, Custom Seed)
  - Maintained all functionality while reducing choice overload and cognitive load
- **Batch 1 - Stability & UI Correctness Improvements**: Critical bug fixes and UI enhancements
  - **Navigation Back Button Fix (Issues #122, #118)**: Back button now shows at navigation depth >= 1 (previously > 1)
    - Added `should_show_back_button(depth)` helper function for clarity and future maintenance
    - Improved navigation consistency across menu systems
    - Enhanced user experience with predictable back button behavior
  - **UI Overlay Safe Zone System (Issue #121)**: Prevents overlay panels from obscuring interactive areas
    - Implemented `get_ui_safe_zones()` to define protected UI areas (action buttons, upgrades, resources, event log)
    - Added `find_safe_overlay_position()` with first-fit positioning algorithm
    - Smart positioning prioritizes gap between action and upgrade areas
    - Foundation for future drag-and-drop overlay functionality
  - **Accounting Software Verification (Issue #52)**: Confirmed correct balance change tracking and display
    - Verified proper `last_balance_change` implementation in `GameState._add()`
    - Color-coded display: green for positive/zero, red for negative changes
    - Only tracks when accounting software upgrade is purchased
  - **Regression Test Coverage (Issue #131)**: Added comprehensive test suites for quality assurance
    - 15+ navigation and back button tests in `test_navigation_stack.py`
    - 8+ accounting software tests in `test_accounting_software.py`
    - 7+ UI overlap prevention tests in `test_ui_overlap_prevention.py`
    - All existing tests maintained and passing
- **Fun Feedback for Achievements: 'Zabinga!' Sound (Issue #66)**: Celebratory audio feedback system
  - Generated 'Zabinga!' sound effect for research paper completion milestones
  - Integrated with research paper publication logic in game_state.py
  - Harmonically rich celebratory sound with musical progression (Za-bin-ga!)
  - Comprehensive test coverage for paper completion sound triggering
  - Trademark-safe replacement for previous 'bazinga' references
- **Onboarding and Tutorial System (Issue #67)**: Comprehensive guidance for new players
  - Interactive step-by-step tutorial covering all core game mechanics
  - Context-sensitive first-time help for key actions (staff hiring, upgrades, AP exhaustion, high p(Doom))
  - In-game help system accessible with `H` key
  - Smart tutorial progression that can be skipped and won't reappear
  - Persistent progress tracking with local storage
  - Tutorial overlay with responsive design and clear navigation
  - First-time help popups with dismissible notifications
  - 8 comprehensive tests covering all onboarding functionality
- **Activity Log Minimization (Issue #69)**: New UI enhancement system
  - "Compact Activity Display" upgrade ($150) enables activity log minimization
  - Minimize/expand buttons for activity log when upgrade is purchased
  - Minimized state shows only title bar to save screen space
  - Visual feedback with plus/minus icons for expand/minimize actions
  - Comprehensive test coverage for minimization functionality
- **Action Rules System (Issue #69)**: Refactored and documented action availability system
  - New `action_rules.py` module with centralized rule management
  - 15+ rule types: turn-based, resource-based, milestone-based, upgrade-based
  - Composite rules with AND/OR logic for complex conditions
  - Clear documentation and usage examples for future extension
  - Backward-compatible with existing actions
  - Comprehensive test coverage (19 new tests)
- **Milestone System Improvements (Issue #69)**: Enhanced robustness
  - Manager requirement trigger confirmed working correctly (9th employee)
  - Activity log clearing behavior documented and tested
  - Milestone flag robustness verified through comprehensive testing
- **Action Points System (Phase 1)**: Strategic action limitation system
  - 3 Action Points per turn limit player actions
  - All actions cost 1 AP by default
  - AP validation prevents actions when insufficient points available
  - Visual AP counter with glow effects when points are spent
  - Action buttons show AP costs and gray out when unavailable
  - AP automatically resets to maximum at start of each turn
  - Comprehensive test coverage for AP functionality
- Centralized version management system (`version.py`)
- Comprehensive changelog documentation
- Semantic versioning policy and release process
- Version display in game window title
- Automated version integration with game logger

### Fixed
- **Datetime deprecation warning (Issue #74)**: Replaced deprecated `datetime.datetime.utcnow()` with `datetime.datetime.now(datetime.UTC)`
  - Future-proofs code for Python 3.12+ compatibility
  - Eliminates deprecation warning during startup
- **Enhanced numpy dependency handling for sound (Issue #74)**: Improved error handling and documentation for sound effects
  - Added clear error message when numpy is missing: "Install numpy for sound: pip install numpy"
  - Updated README.md and DEVELOPERGUIDE.md to document numpy as optional dependency for sound
  - Enhanced sound manager error handling with specific ImportError detection
  - Game runs without sound if numpy is not available (graceful degradation)
- **Options Menu UnboundLocalError**: Fixed crash when selecting Options from main menu
  - Added missing global declarations for `overlay_content` and `overlay_title` in main() function
  - Enhanced `draw_overlay` function with defensive logic for None values
  - Prevents "UnboundLocalError: cannot access local variable 'overlay_title'" crashes
  - Added comprehensive test coverage for Options menu selection via keyboard and mouse
  - Updated DEVELOPERGUIDE.md with overlay variable pattern requirements and warnings

### Changed
- Game window title now shows semantic version (v0.1.0) instead of hardcoded "v3"
- GameLogger now defaults to current version if none specified

### Fixed
- **UnboundLocalError for UI overlay variables (Issue #79)**: Fixed crash when checking first-time help content
  - Added missing global declarations for `first_time_help_content`, `first_time_help_close_button`, and `current_tutorial_content` in main function
  - Prevents Python treating these variables as local when they're assigned within the function scope
  - Added explanatory comment for future maintainers about UI overlay variable initialization requirements
  - Added comprehensive test coverage to prevent regression

### Infrastructure
- Enhanced GitHub Actions workflow for release management
- Release checklist and minimum conditions documentation

## [0.1.0] - TBD
*This will be the first official semantic versioned release of P(Doom)*

### Minimum Conditions for v0.1.0 Release
Before releasing v0.1.0, the following conditions must be met:

#### Core Functionality [COMPLETE]
- [x] Game launches successfully with main menu
- [x] All game modes function correctly (weekly seed, custom seed)
- [x] Core resource management works (money, staff, reputation, doom)
- [x] Action system executes properly with costs and effects
- [x] Event system triggers and resolves correctly
- [x] Upgrade system allows purchases and effect activation
- [x] Game end conditions work (win/lose scenarios)
- [x] Opponents system functions with espionage and AI behavior
- [x] Enhanced event system (popups, deferred events) works properly

#### Technical Quality [COMPLETE]
- [x] Full test suite passes (115/115 tests)
- [x] No critical bugs in core gameplay
- [x] Game logging system captures all events correctly
- [x] Bug reporting system functions properly
- [x] Cross-platform compatibility (Windows, macOS, Linux)

#### Documentation & User Experience [COMPLETE]
- [x] README.md provides clear installation and quick start
- [x] PLAYERGUIDE.md covers all game features and strategies
- [x] DEVELOPERGUIDE.md explains architecture and contribution process
- [x] In-game help and tooltips function correctly
- [x] Error handling provides useful feedback to users

#### Release Infrastructure
- [x] Semantic versioning system implemented
- [x] Changelog documentation established
- [x] Version management integrated throughout codebase
- [x] GitHub releases workflow automated (`.github/workflows/release.yml`)
- [x] Release checklist documented and tested (`RELEASE_CHECKLIST.md`)
- [x] Tagged release process validated (workflow ready for v0.1.0 tag)

### Features Included in v0.1.0
All features present in the pre-versioning codebase:

#### Core Gameplay
- **Resource Management**: Money, staff, reputation, and P(Doom) levels
- **Action System**: 20+ actions including research, hiring, lobbying, espionage
- **Turn-Based Strategy**: Strategic decision making with consequences
- **Multiple Win/Lose Conditions**: Achievement-based and doom-based outcomes

#### Advanced Systems  
- **Enhanced Event System**: Normal, popup, and deferred events with multiple response options
- **Opponents System**: 3 AI competitors with hidden information and espionage mechanics
- **Upgrade System**: 12+ upgrades that modify gameplay and unlock new capabilities
- **Comprehensive Logging**: Detailed game session logs for debugging and analysis

#### User Experience
- **Adaptive UI**: Resizable window with responsive layout
- **Multiple Game Modes**: Weekly seed for consistency, custom seed for experimentation
- **In-Game Documentation**: Player guide, README, and developer guide accessible from menu
- **Bug Reporting**: Built-in bug report system with privacy-conscious data collection
- **Sound System**: Audio feedback for game events (with volume control)

#### Technical Features
- **Robust Testing**: 115 automated tests covering all major systems
- **Cross-Platform**: Runs on Windows, macOS, and Linux via Python/pygame
- **Privacy-Conscious**: No personal data collection, local-only high scores
- **Modular Architecture**: Easy to extend with new actions, events, and opponents

---

## Pre-Version History
*Prior to implementing semantic versioning, the game went through several iterations:*

### Historical Versions (Non-Semantic)
- **v3** (2024): Enhanced event system, opponents, comprehensive documentation
- **v2** (2024): Upgrade system, improved UI, game logging
- **v1** (2024): Initial prototype with basic resource management and actions

### Key Development Milestones
- **Enhanced Event System**: Added popup events, deferred events, and strategic event management
- **Opponents Intelligence**: Implemented competing AI labs with espionage mechanics  
- **Comprehensive Testing**: Achieved 115 automated tests with full coverage
- **Documentation Excellence**: Created player, developer, and user guides
- **Privacy-First Design**: Built-in bug reporting with no personal data collection
- **Professional Architecture**: Modular, testable, and extensible codebase

---

## Release Process
For information about our release process, versioning policy, and contribution guidelines, see:
- [Developer Guide - Release & Deployment](docs/DEVELOPERGUIDE.md#release--deployment)
- [Semantic Versioning Policy](docs/DEVELOPERGUIDE.md#version-management)
- [Contributing Guidelines](docs/DEVELOPERGUIDE.md#contribution-guidelines)<|MERGE_RESOLUTION|>--- conflicted
+++ resolved
@@ -4,7 +4,7 @@
 The format is based on [Keep a Changelog](https://keepachangelog.com/en/1.0.0/),
 and this project adheres to [Semantic Versioning](https://semver.org/spec/v2.0.0.html).
 
-<<<<<<< HEAD
+
 ## [0.8.0] - 2025-09-18 - "Test Suite Foundation Release - Global Multiplayer Ready"
 
 ### MILESTONE: Systematic Test Suite Repair Achieves 60% Failure Reduction
@@ -291,7 +291,7 @@
   - Dynamic layout system scales automatically with content and screen size
   - Reusable components reduce code duplication across menu systems
   - Clear separation of concerns: layout, rendering, state management
-=======
+
 ## [Unreleased] - 2025-09-19 - "Bug Sweep Session: Critical Stability Fixes"
 ### Fixed
 - **CRITICAL DEBUG CONSOLE CRASH**: Fixed fatal access violation in debug console rendering
@@ -336,7 +336,7 @@
   - Corrected action execution pattern from `action['execute']` to `action['upside']`
   - Enhanced test coverage for magical orb multi-iteration scenarios
   - 9/11 critical bug tests now passing (81.8% success rate)
->>>>>>> f76034fe
+
 
 ## [0.6.1] - 2025-09-15 - "Hotfix Batch: Mac TypeError + Critical Stability"
 ### Fixed
