--- conflicted
+++ resolved
@@ -4,9 +4,14 @@
 The format is based on [Keep a Changelog](https://keepachangelog.com/en/1.0.0/),
 and this project adheres to [Semantic Versioning](https://semver.org/spec/v2.0.0.html).
 
-<<<<<<< HEAD
-## [0.2.1] - 2025-09-05
-=======
+## [0.2.3] - 2025-09-05
+### Changed
+- **🐍 Python Version Requirements**: Dropped Python 3.8 support, now requires Python 3.9+
+  - Updated GitHub Actions workflows to test Python 3.9, 3.10, 3.11, 3.12
+  - Updated all documentation and requirements to reflect Python 3.9+ minimum
+  - Enables use of modern Python features like built-in generics (`list[str]` vs `List[str]`)
+  - Updated MyPy configuration target from Python 3.8 to 3.9
+
 ## [Unreleased]
 
 ## [0.2.2] - 2025-09-04 - "Technical Debt Resolution & Privacy-First Systems"
@@ -128,14 +133,6 @@
 - **UI Visibility**: Removed tutorial dependencies that hid UI improvements
 - **Spacing & Layout**: Consistent margins and alignment across all resource displays
 - **Screenshot Functionality**: Alt+Tab and screen capture tools now work properly
-
->>>>>>> 2dea42db
-### Changed
-- **🐍 Python Version Requirements**: Dropped Python 3.8 support, now requires Python 3.9+
-  - Updated GitHub Actions workflows to test Python 3.9, 3.10, 3.11, 3.12
-  - Updated all documentation and requirements to reflect Python 3.9+ minimum
-  - Enables use of modern Python features like built-in generics (`list[str]` vs `List[str]`)
-  - Updated MyPy configuration target from Python 3.8 to 3.9
 
 ## [Unreleased]
 ### Added
