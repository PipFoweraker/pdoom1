--- conflicted
+++ resolved
@@ -1469,7 +1469,6 @@
         """Delegate mouse motion handling to the input manager."""
         return self.input_manager.handle_mouse_motion(mouse_pos, w, h)
 
-<<<<<<< HEAD
         # Actions (left) - Handle filtered actions with display mapping
         if hasattr(self, 'filtered_action_rects') and hasattr(self, 'display_to_action_index_map'):
             # Use filtered action rects if available (when UI shows only unlocked actions)
@@ -1571,11 +1570,9 @@
         if getattr(self, 'office_cat_adopted', False):
             if self.pet_office_cat(mouse_pos):
                 return None  # Cat was petted, interaction handled
-=======
     def handle_mouse_release(self, mouse_pos: Tuple[int, int], w: int, h: int) -> bool:
         """Delegate mouse release handling to the input manager."""
         return self.input_manager.handle_mouse_release(mouse_pos, w, h)
->>>>>>> 0d04dc1f
 
     def check_hover(self, mouse_pos: Tuple[int, int], w: int, h: int) -> Optional[str]:
         """Delegate hover checking to the input manager."""
@@ -3978,6 +3975,47 @@
             self.messages.append("? Loyalty crisis among researchers! Morale significantly decreased.")
         
         self.messages.append("Consider salary increases and team building to restore loyalty.")
+    
+    def pet_office_cat(self, mouse_pos):
+        """Handle office cat petting interaction."""
+        if not getattr(self, 'office_cat_adopted', False):
+            return False
+        
+        # Check if click is near the cat
+        cat_x, cat_y = getattr(self, 'office_cat_position', (400, 300))
+        mx, my = mouse_pos
+        
+        # Cat is clickable in a 64x64 area
+        if abs(mx - cat_x) <= 32 and abs(my - cat_y) <= 32:
+            # Pet the cat!
+            self.office_cat_total_pets = getattr(self, 'office_cat_total_pets', 0) + 1
+            self.office_cat_last_petted = self.turn
+            
+            # Show love emoji for 60 frames (2 seconds at 30 FPS)
+            self.office_cat_love_emoji_timer = 60
+            self.office_cat_love_emoji_pos = (cat_x + 16, cat_y - 20)
+            
+            # Small temporary morale boost
+            if random.random() < 0.2:  # 20% chance for immediate doom reduction
+                self._add('doom', -1)
+                self.messages.append("💖 Petting the cat provides immediate stress relief!")
+            
+            # Play cat sound if available
+            if hasattr(self, 'sound_manager'):
+                self.sound_manager.play_sound('blob')  # Reuse existing sound
+            
+            return True
+        
+        return False
+    
+    def get_cat_doom_stage(self):
+        """Get the current doom stage of the office cat for visual representation."""
+        if not getattr(self, 'office_cat_adopted', False):
+            return 0
+        
+        # Cat gets more ominous as doom increases
+        doom_percentage = self.doom / self.max_doom
+        
 
     # Research Quality Event Handlers for Issue #190
     def _trigger_safety_shortcut_event(self) -> None:
@@ -4501,50 +4539,6 @@
             if amount > 120:
                 self._add('reputation', 1, "successful major fundraising")
         
-<<<<<<< HEAD
-        self.messages.append("Consider salary increases and team building to restore loyalty.")
-    
-    def pet_office_cat(self, mouse_pos):
-        """Handle office cat petting interaction."""
-        if not getattr(self, 'office_cat_adopted', False):
-            return False
-        
-        # Check if click is near the cat
-        cat_x, cat_y = getattr(self, 'office_cat_position', (400, 300))
-        mx, my = mouse_pos
-        
-        # Cat is clickable in a 64x64 area
-        if abs(mx - cat_x) <= 32 and abs(my - cat_y) <= 32:
-            # Pet the cat!
-            self.office_cat_total_pets = getattr(self, 'office_cat_total_pets', 0) + 1
-            self.office_cat_last_petted = self.turn
-            
-            # Show love emoji for 60 frames (2 seconds at 30 FPS)
-            self.office_cat_love_emoji_timer = 60
-            self.office_cat_love_emoji_pos = (cat_x + 16, cat_y - 20)
-            
-            # Small temporary morale boost
-            if random.random() < 0.2:  # 20% chance for immediate doom reduction
-                self._add('doom', -1)
-                self.messages.append("💖 Petting the cat provides immediate stress relief!")
-            
-            # Play cat sound if available
-            if hasattr(self, 'sound_manager'):
-                self.sound_manager.play_sound('blob')  # Reuse existing sound
-            
-            return True
-        
-        return False
-    
-    def get_cat_doom_stage(self):
-        """Get the current doom stage of the office cat for visual representation."""
-        if not getattr(self, 'office_cat_adopted', False):
-            return 0
-        
-        # Cat gets more ominous as doom increases
-        doom_percentage = self.doom / self.max_doom
-        
-=======
         return True
     
     def _execute_borrowing(self, option: Dict[str, Any]) -> bool:
@@ -4758,7 +4752,6 @@
         # Cat gets more ominous as doom increases - visual feedback system
         doom_percentage = self.doom / self.max_doom
 
->>>>>>> 0d04dc1f
         if doom_percentage < 0.2:
             return 0  # Happy, normal cat
         elif doom_percentage < 0.4:
@@ -4769,7 +4762,6 @@
             return 3  # Ominous cat with red eyes
         else:
             return 4  # Terrifying doom cat with laser eyes
-<<<<<<< HEAD
     
     def update_cat_position(self, screen_w, screen_h):
         """Update office cat position and animation."""
@@ -4780,7 +4772,6 @@
         target_x = screen_w - 150  # Stay away from right edge UI
         target_y = screen_h - 120  # Stay away from bottom UI
         
-=======
 
     def update_cat_position(self, screen_w: int, screen_h: int) -> None:
         """Update office cat position and animation."""
@@ -4791,17 +4782,14 @@
         target_x = screen_w - 150  # Stay away from right edge UI
         target_y = screen_h - 120  # Stay away from bottom UI
 
->>>>>>> 0d04dc1f
         # Slowly move towards target position (smooth movement)
         current_x, current_y = getattr(self, 'office_cat_position', (target_x, target_y))
         
         # Move 10% of the way to target each frame
         new_x = current_x + (target_x - current_x) * 0.1
         new_y = current_y + (target_y - current_y) * 0.1
-<<<<<<< HEAD
         
         self.office_cat_position = (int(new_x), int(new_y))
-=======
 
         self.office_cat_position = (int(new_x), int(new_y))
     
@@ -4814,5 +4802,4 @@
     @property
     def upgrade_transitions(self) -> Dict[int, Dict[str, Any]]:
         """Delegate to UITransitionManager for backward compatibility."""
-        return self.ui_transition_manager.get_upgrade_transitions()
->>>>>>> 0d04dc1f
+        return self.ui_transition_manager.get_upgrade_transitions()