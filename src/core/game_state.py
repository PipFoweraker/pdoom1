--- conflicted
+++ resolved
@@ -2371,7 +2371,6 @@
         # This ensures players see events before committing to actions
         self.trigger_events()
         
-<<<<<<< HEAD
         # Update economic cycles and display news if phase changed
         if hasattr(self, 'economic_cycles'):
             economic_news = self.economic_cycles.update_for_turn(self.turn + 1)  # Next turn
@@ -2381,14 +2380,13 @@
         # Check for technical failure cascades
         if hasattr(self, 'technical_failures'):
             self.technical_failures.check_for_cascades()
-=======
+        
         # Office Cat System: Track consecutive turns with 5+ staff (check at start of turn)
         if hasattr(self, 'office_cat_turns_with_5_staff'):
             if self.staff >= 5:
                 self.office_cat_turns_with_5_staff += 1
             else:
                 self.office_cat_turns_with_5_staff = 0  # Reset streak if below 5 staff
->>>>>>> b603412a
         
         # Check if there are pending popup events that need resolution
         if (hasattr(self, 'enhanced_events_enabled') and self.enhanced_events_enabled and
@@ -4637,7 +4635,6 @@
         
         self.messages.append(f"? {corp} seeks AI partnerships during the economic downturn!")
         
-<<<<<<< HEAD
         partnership_amount = random.randint(60, 120)
         self._add('money', partnership_amount)
         self.messages.append(f"Secured ${partnership_amount}k corporate partnership!")
@@ -4916,8 +4913,6 @@
         else:
             self.messages.append("Your strong safety reputation provides some protection from market fears.")
             self._add('reputation', 2)
-=======
-        self.messages.append("Consider salary increases and team building to restore loyalty.")
     
     def pet_office_cat(self, mouse_pos):
         """Handle office cat petting interaction."""
@@ -4986,5 +4981,4 @@
         new_x = current_x + (target_x - current_x) * 0.1
         new_y = current_y + (target_y - current_y) * 0.1
         
-        self.office_cat_position = (int(new_x), int(new_y))
->>>>>>> b603412a
+        self.office_cat_position = (int(new_x), int(new_y))