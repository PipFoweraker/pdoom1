import random
import json
import os
import pygame
<<<<<<< HEAD
from typing import Tuple, Dict, Any, List
=======
from typing import Tuple, Dict
>>>>>>> 285fbd37
from src.core.actions import ACTIONS
from src.core.upgrades import UPGRADES
from src.core.events import EVENTS
from src.services.game_logger import GameLogger
from src.services.sound_manager import SoundManager
from src.core.opponents import create_default_opponents
from src.features.event_system import Event, DeferredEventQueue, EventType, EventAction
from src.features.onboarding import onboarding
from src.ui.overlay_manager import OverlayManager
from src.services.error_tracker import ErrorTracker
from src.services.config_manager import get_current_config
from src.core.employee_subtypes import get_available_subtypes, apply_subtype_effects, get_hiring_complexity_level
from src.core.productive_actions import (get_employee_category, get_available_actions, 
                               check_action_requirements, get_default_action_index)
from src.features.end_game_scenarios import end_game_scenarios
from src.core.research_quality import TechnicalDebt, ResearchQuality, ResearchProject

SCORE_FILE = "local_highscore.json"

class GameState:
    def _add(self, attr, val):
        """
        Adds val to the given attribute, clamping where appropriate.
        Also records last_balance_change for 'money' for use in UI,
        if accounting software has been purchased.
        """
        if attr == 'money':
            # Track spending for board member trigger (only negative amounts)
            if val < 0:
                self.spend_this_turn += abs(val)
                # Play money spend sound for happy feedback
                self.sound_manager.play_money_spend_sound()
            
            # Only record balance change if accounting software is bought
            if hasattr(self, "accounting_software_bought") and self.accounting_software_bought:
                self.last_balance_change = val
            self.money = max(self.money + val, 0)
        elif attr == 'doom':
            old_doom = self.doom
            self.doom = min(max(self.doom + val, 0), self.max_doom)
            # Trigger high doom warning
            if old_doom < 70 and self.doom >= 70 and onboarding.should_show_mechanic_help('high_doom_warning'):
                onboarding.mark_mechanic_seen('high_doom_warning')
        elif attr == 'reputation':
            self.reputation = max(self.reputation + val, 0)
        elif attr == 'staff':
            old_staff = self.staff
            self.staff = max(self.staff + val, 0)
            # Update employee blobs when staff changes
            if val > 0:  # Hiring
                self._add_employee_blobs(val)
                # Trigger first-time help for staff hiring
                if old_staff <= 2 and self.staff > 2:  # First staff hire beyond starting staff
                    onboarding.mark_mechanic_seen('first_staff_hire')
            elif val < 0:  # Staff leaving
                self._remove_employee_blobs(old_staff - self.staff)
        elif attr == 'compute':
            self.compute = max(self.compute + val, 0)
        elif attr == 'research_progress':
            self.research_progress = max(self.research_progress + val, 0)
        elif attr == 'admin_staff':
            self.admin_staff = max(self.admin_staff + val, 0)
        elif attr == 'research_staff':
            self.research_staff = max(self.research_staff + val, 0)
        elif attr == 'ops_staff':
            self.ops_staff = max(self.ops_staff + val, 0)
        return None

# Ensure last_balance_change gets set on any direct subtraction/addition to money:
# For example, in end_turn, after maintenance:
# self._add('money', -maintenance_cost)
# (Replace raw self.money -= maintenance_cost with self._add('money', -maintenance_cost))

# In __init__, initialize:

    def __init__(self, seed):
        # Get current configuration
        config = get_current_config()
        starting_resources = config['starting_resources']
        ap_config = config['action_points']
        limits_config = config['resource_limits']
        milestones_config = config['milestones']
        
        self.last_balance_change = 0
        self.accounting_software_bought = False  # So the flag always exists
        self.magical_orb_active = False  # Track if magical orb of seeing is purchased
        
        # Research Quality System - Technical Debt vs. Speed Trade-offs
        self.technical_debt = TechnicalDebt()  # Track accumulated technical debt
        self.current_research_quality = ResearchQuality.STANDARD  # Default research approach
        self.active_research_projects = []  # List of ongoing research projects
        self.completed_research_projects = []  # History of completed projects
        self.research_quality_unlocked = False  # Unlocks after first research action
        
        # Core resources (from config)
        self.money = starting_resources['money']
        self.staff = starting_resources['staff']
        self.reputation = starting_resources['reputation']
        self.doom = starting_resources['doom']
        self.compute = starting_resources.get('compute', 0)
        self.research_progress = 0  # Track research progress for paper generation
        self.papers_published = 0  # Count of research papers published
        
        # Action Points system (from config)
        self.action_points = starting_resources['action_points']
        self.max_action_points = ap_config['base_ap_per_turn']
        self.ap_spent_this_turn = False  # Track if AP was spent for UI glow effects
        self.ap_glow_timer = 0  # Timer for AP glow animation
        
        # Phase 2: Staff-Based AP Scaling
        self.admin_staff = 0  # Admin assistants: +1.0 AP each
        self.research_staff = 0  # Research staff: Enable research action delegation
        self.ops_staff = 0  # Operations staff: Enable operational action delegation
        
        self.turn = 0
        self.max_doom = limits_config['max_doom']
        self.selected_actions = []
        self.selected_action_instances = []  # Track individual action instances for undo
        self.action_clicks_this_turn = {}  # Track clicks per action per turn
        self.staff_maintenance = 15
        self.seed = seed
        self.upgrades = [dict(u) for u in UPGRADES]
        self.upgrade_effects = set()
        self.messages = ["Game started! Select actions, then End Turn."]
        self.game_over = False
        self.end_game_scenario = None  # Will hold the EndGameScenario when game ends
        self.highscore = self.load_highscore()
        
        # Initialize opponents system (replaces simple opp_progress)
        self.opponents = create_default_opponents()
        self.known_opp_progress = None  # Legacy compatibility for UI

        # Employee blob system
        self.employee_blobs = []  # List of employee blob objects with positions and states
        self.sound_manager = SoundManager()  # Sound system
        
        # Manager system for milestone-driven special events
        self.managers = []  # List of manager blob objects
        self.manager_milestone_triggered = False  # Track if 9th employee milestone was triggered
        self.spend_this_turn = 0  # Track spending per turn for board member trigger
        
        # Board member system for spend threshold milestone
        self.board_members = 0  # Number of board members installed
        self.board_milestone_triggered = False  # Track if board member milestone was triggered
        self.audit_risk_level = 0  # Audit risk accumulation for compliance penalties
        
        # Onboarding system integration
        self.onboarding_started = False  # Track if tutorial has been offered
        
        # Enhanced Personnel System
        self.researchers = []  # List of individual Researcher objects
        self.available_researchers = []  # Researchers available for hiring this turn
        self.researcher_hiring_pool_refreshed = False  # Track if hiring pool was refreshed
        
        # For hover/tooltip (which upgrade is hovered)
        self.hovered_upgrade_idx = None
        self.hovered_action_idx = None
        self.endturn_hovered = False

        # Scrollable event log feature
        self.scrollable_event_log_enabled = False
        self.event_log_history = []  # Full history of all messages
        self.event_log_scroll_offset = 0
        
        # Activity log minimization feature
        self.activity_log_minimized = False  # Whether activity log is currently minimized
        
        # Activity log drag/move functionality
        self.activity_log_being_dragged = False  # Whether activity log is being dragged
        self.activity_log_drag_offset = (0, 0)  # Offset from mouse to log position when dragging starts
        self.activity_log_position = (0, 0)  # Custom position offset for activity log (default 0,0 means original position)

        # Tutorial and onboarding system
        self.tutorial_enabled = True  # Whether tutorial is enabled (default True for new players)
        self.tutorial_shown_milestones = set()  # Track which milestone tutorials have been shown
        self.pending_tutorial_message = None  # Current tutorial message waiting to be shown
        self.first_game_launch = True  # Track if this is the first game launch
        
        # Employee hiring dialog system
        self.pending_hiring_dialog = None  # Current hiring dialog waiting for player selection
        self._pending_first_time_help = None  # Track pending first-time help to show

        # Copy modular content
        self.actions = [dict(a) for a in ACTIONS]
        self.events = [dict(e) for e in EVENTS]
        
        # Enhanced event system (from config)
        gameplay_config = config.get('gameplay', {})
        self.deferred_events = DeferredEventQueue()
        self.pending_popup_events = []  # Events waiting for player action
        self.enhanced_events_enabled = gameplay_config.get('enhanced_events_enabled', False)  # Flag to enable new event types
        
        # Initialize game logger
        self.logger = GameLogger(seed)
        
        # Initialize UI overlay management system
        self.overlay_manager = OverlayManager()
        
        # Initialize error tracking system (replaces duplicate error tracking logic)
        self.error_tracker = ErrorTracker(
            sound_manager=self.sound_manager,
            message_callback=lambda msg: self.messages.append(msg)
        )
        self.logger = GameLogger(seed)
        
        # UI Transition System for smooth visual feedback
        self.ui_transitions = []  # List of active UI transition animations
        self.upgrade_transitions = {}  # Track transitions for individual upgrades
        
        # Turn Processing State for reliable input handling
        self.turn_processing = False  # True during turn transition
        self.turn_processing_timer = 0  # Timer for turn transition duration
        self.turn_processing_duration = 30  # Frames for turn transition (1 second at 30 FPS)
        
        # Game Flow Improvements
        self.delayed_actions = []  # Actions that resolve after N turns
        self.daily_news = []  # News feed for turn feedback
        self.spend_this_turn_display_shown = False  # Track if spend display has been shown
        self.spend_display_permanent = False  # Whether spend display is permanently visible
        
        # Initialize employee blobs for starting staff
        self._initialize_employee_blobs()
        
        # Load tutorial settings (after initialization)
        self.load_tutorial_settings()

    def calculate_max_ap(self):
        """
        Calculate maximum Action Points per turn based on staff composition.
        
        Uses configuration values for:
        - Base AP per turn
        - Staff AP bonus per regular staff member  
        - Admin AP bonus per admin assistant
        - Maximum AP cap to prevent excessive accumulation
        
        Returns:
            int: Maximum action points for the current turn
        """
        config = get_current_config()
        ap_config = config['action_points']
        
        base = ap_config['base_ap_per_turn']
        staff_bonus = self.staff * ap_config['staff_ap_bonus']
        admin_bonus = self.admin_staff * ap_config['admin_ap_bonus']
        calculated_ap = base + staff_bonus + admin_bonus
        
        # Apply maximum cap
        max_cap = ap_config['max_ap_per_turn']
        return int(min(calculated_ap, max_cap))
    
    def add_delayed_action(self, action_name: str, delay_turns: int, effects: dict):
        """
        Add an action that will resolve after a specified delay.
        
        Args:
            action_name: Name of the delayed action
            delay_turns: Number of turns to wait before resolving
            effects: Dictionary of effects to apply when resolved
        """
        delayed_action = {
            'action_name': action_name,
            'resolve_turn': self.turn + delay_turns,
            'effects': effects,
            'added_turn': self.turn
        }
        self.delayed_actions.append(delayed_action)
        
        # Add feedback message
        self.messages.append(f"{action_name} will complete in {delay_turns} turn{'s' if delay_turns != 1 else ''}.")
    
    def process_delayed_actions(self):
        """Process and resolve any delayed actions that are ready."""
        resolved_actions = []
        
        for action in self.delayed_actions[:]:  # Use slice copy to avoid modification during iteration
            if action['resolve_turn'] <= self.turn:
                # Apply the delayed effects
                effects = action['effects']
                
                for resource, value in effects.items():
                    if hasattr(self, resource):
                        if resource in ['money', 'doom', 'reputation', 'staff', 'admin_staff']:
                            self._add(resource, value)
                        else:
                            setattr(self, resource, getattr(self, resource) + value)
                
                # Add completion message
                self.messages.append(f"✓ {action['action_name']} completed!")
                
                resolved_actions.append(action)
                self.delayed_actions.remove(action)
        
        return resolved_actions
    
    def get_daily_news(self) -> str:
        """Generate daily news feed content for the current turn."""
        news_items = [
            "AI Research Quarterly reports steady progress across the industry.",
            "New safety protocols under consideration by regulatory bodies.",
            "Tech giants announce increased AI safety investments.",
            "Academic conference highlights latest alignment research.",
            "Public opinion polls show growing AI awareness.",
            "Government panel reviews AI development guidelines.",
            "Industry leaders call for responsible AI development.",
            "Research community debates next-generation safety measures.",
            "International cooperation on AI safety standards discussed.",
            "Breakthrough in interpretability research announced.",
            "New funding opportunities for safety research unveiled.",
            "Ethics review board examines AI deployment policies."
        ]
        
        # Use turn number to ensure consistent news per turn
        random.seed(f"news_{self.seed}_{self.turn}")
        selected_news = random.choice(news_items)
        random.seed()  # Reset to normal randomness
        
        return f"📰 Day {self.turn + 1}: {selected_news}"
    
    def update_spend_tracking(self):
        """Update spend tracking display logic."""
        if self.spend_this_turn > 0:
            if not self.spend_this_turn_display_shown:
                # First time spending multiple actions in a turn
                spend_actions_count = len([a for a in self.selected_actions if any(cost > 0 for cost in [a.get('money_cost', 0), a.get('reputation_cost', 0)])])
                
                if spend_actions_count > 1:
                    self.spend_this_turn_display_shown = True
                    self.messages.append(f"💰 Total spend this turn: ${self.spend_this_turn}")
                    
                    # If this happens again, make display permanent
                    if hasattr(self, '_previous_multi_spend'):
                        self.spend_display_permanent = True
                        self.messages.append("💰 Spend tracking enabled permanently.")
                    else:
                        self._previous_multi_spend = True

    def can_delegate_action(self, action):
        """
        Check if an action can be delegated based on staff requirements.
        
        Args:
            action (dict): The action to check for delegation
            
        Returns:
            bool: True if action can be delegated, False otherwise
        """
        if not action.get("delegatable", False):
            return False
            
        delegate_staff_req = action.get("delegate_staff_req", 0)
        
        # Check if we have enough specialized staff based on action type
        # Research actions require research staff
        if action["name"] in ["Safety Research", "Governance Research"]:
            return self.research_staff >= delegate_staff_req
        # Operational actions require operations staff  
        elif action["name"] in ["Buy Compute"]:
            return self.ops_staff >= delegate_staff_req
        
        return False
    
    def execute_action_with_delegation(self, action_idx, delegate=False):
        """
        Execute an action with optional delegation.
        
        Args:
            action_idx (int): Index of the action to execute
            delegate (bool): Whether to delegate the action
            
        Returns:
            bool: True if action was executed, False if not enough resources
        """
        action = self.actions[action_idx]
        
        # Determine AP cost and effectiveness
        if delegate and self.can_delegate_action(action):
            ap_cost = action.get("delegate_ap_cost", action.get("ap_cost", 1))
            effectiveness = action.get("delegate_effectiveness", 1.0)
            delegation_info = " (delegated)"
        else:
            ap_cost = action.get("ap_cost", 1)
            effectiveness = 1.0
            delegation_info = ""
            delegate = False  # Can't delegate if requirements not met
        
        # Check if we have enough AP and money
        if self.action_points < ap_cost:
            error_msg = f"Not enough Action Points for {action['name']} (need {ap_cost}, have {self.action_points})."
            self.messages.append(error_msg)
            
            # Track error for easter egg detection
            self.track_error(f"Insufficient AP: {action['name']}")
            
            # Trigger first-time help for AP exhaustion
            if onboarding.should_show_mechanic_help('action_points_exhausted'):
                onboarding.mark_mechanic_seen('action_points_exhausted')
            return False
        
        if self.money < action["cost"]:
            error_msg = f"Not enough money for {action['name']} (need ${action['cost']}, have ${self.money})."
            self.messages.append(error_msg)
            
            # Track error for easter egg detection
            self.track_error(f"Insufficient money: {action['name']}")
            
            return False
        
        # Execute the action
        self.selected_actions.append(action_idx)
        self.messages.append(f"Selected: {action['name']}{delegation_info}")
        
        # Store delegation info for end_turn processing
        if not hasattr(self, '_action_delegations'):
            self._action_delegations = {}
        self._action_delegations[action_idx] = {
            'delegated': delegate,
            'effectiveness': effectiveness,
            'ap_cost': ap_cost
        }
        
        return True

    def execute_action_by_keyboard(self, action_idx):
        """
        Execute an action via keyboard shortcut (1-9 keys).
        Now routes through unified action handler.
        
        Args:
            action_idx (int): Index of the action to execute (0-8 for keys 1-9)
            
        Returns:
            bool: True if action was executed successfully, False otherwise
        """
        if self.game_over:
            return False
            
        # Check for undo (if action is already selected, try to undo it)
        is_undo = action_idx in self.selected_actions
        
        result = self.attempt_action_selection(action_idx, is_undo)
        
        if result['message']:
            # Message is already added by attempt_action_selection, but we need to handle error tracking
            if not result['success'] and "Not enough Action Points" in result['message']:
                # Error tracking for easter egg
                if self.track_error(result['message']):
                    self.sound_manager.play_error_beep()
        
        return result['success']

    def attempt_action_selection(self, action_idx, is_undo=False):
        """
        Unified handler for all action selection attempts (both keyboard and mouse).
        
        Args:
            action_idx (int): Index of the action to select/unselect
            is_undo (bool): True if this is an undo operation
            
        Returns:
            dict: Result with 'success', 'message', 'play_sound' keys
        """
        if action_idx >= len(self.actions) or action_idx < 0:
            return {'success': False, 'message': None, 'play_sound': False}
            
        action = self.actions[action_idx]
        
        if is_undo:
            return self._handle_action_undo(action_idx, action)
        else:
            return self._handle_action_selection(action_idx, action)
    
    def _handle_action_selection(self, action_idx, action):
        """Handle selecting (clicking) an action."""
        # Check max clicks per action per turn (only if specified in action)
        if 'max_clicks_per_turn' in action:
            max_clicks = action['max_clicks_per_turn']
            current_clicks = self.action_clicks_this_turn.get(action_idx, 0)
            
            if current_clicks >= max_clicks:
                error_msg = f"{action['name']} already used maximum times this turn ({max_clicks})."
                self.messages.append(error_msg)
                return {
                    'success': False,
                    'message': error_msg,
                    'play_sound': False
                }
        
        # Check if action is available (rules constraint)
        if action.get("rules") and not action["rules"](self):
            error_msg = f"{action['name']} is not available yet."
            self.messages.append(error_msg)
            return {
                'success': False, 
                'message': error_msg,
                'play_sound': False
            }
        
        # Check if delegation would be beneficial (lower AP cost)
        delegate = False
        if (action.get("delegatable", False) and 
            self.can_delegate_action(action) and
            action.get("delegate_ap_cost", action.get("ap_cost", 1)) < action.get("ap_cost", 1)):
            delegate = True
        
        # Determine AP cost and effectiveness
        if delegate:
            ap_cost = action.get("delegate_ap_cost", action.get("ap_cost", 1))
            effectiveness = action.get("delegate_effectiveness", 1.0)
            delegation_info = " (delegated)"
        else:
            ap_cost = action.get("ap_cost", 1)
            effectiveness = 1.0
            delegation_info = ""
        
        # Check AP availability
        if self.action_points < ap_cost:
            error_msg = f"Not enough Action Points for {action['name']} (need {ap_cost}, have {self.action_points})."
            self.messages.append(error_msg)
            # Track error for easter egg detection
            self.track_error(f"Insufficient AP: {action['name']}")
            return {
                'success': False,
                'message': error_msg,
                'play_sound': False
            }
        
        # Check money availability
        if self.money < action["cost"]:
            error_msg = f"Not enough money for {action['name']} (need ${action['cost']}, have ${self.money})."
            self.messages.append(error_msg)
            return {
                'success': False,
                'message': error_msg,
                'play_sound': False
            }
        
        # Create action instance for tracking
        action_instance = {
            'action_idx': action_idx,
            'delegated': delegate,
            'ap_cost': ap_cost,
            'effectiveness': effectiveness,
            'instance_id': len(self.selected_action_instances)  # Unique identifier
        }
        
        # Add to selected actions (immediate deduction)
        self.selected_actions.append(action_idx)
        self.selected_action_instances.append(action_instance)
        
        # Track clicks per action per turn (only if action has limits)
        if 'max_clicks_per_turn' in action:
            self.action_clicks_this_turn[action_idx] = self.action_clicks_this_turn.get(action_idx, 0) + 1
        
        # Immediate AP deduction
        self.action_points -= ap_cost
        self.ap_spent_this_turn = True
        self.ap_glow_timer = 30
        
        # Store delegation info for end_turn processing
        if not hasattr(self, '_action_delegations'):
            self._action_delegations = {}
        self._action_delegations[action_idx] = {
            'delegated': delegate,
            'effectiveness': effectiveness,
            'ap_cost': ap_cost
        }
        
        success_msg = f"Selected: {action['name']}{delegation_info}"
        self.messages.append(success_msg)
        
        return {
            'success': True,
            'message': success_msg,
            'play_sound': True
        }
    
    def _handle_action_undo(self, action_idx, action):
        """Handle unselecting (undoing) an action."""
        # Find the most recent instance of this action
        action_instance = None
        instance_index = None
        
        for i in range(len(self.selected_action_instances) - 1, -1, -1):
            if self.selected_action_instances[i]['action_idx'] == action_idx:
                action_instance = self.selected_action_instances[i]
                instance_index = i
                break
        
        if action_instance is None:
            return {
                'success': False,
                'message': f"No selected instance of {action['name']} to undo.",
                'play_sound': False
            }
        
        # Remove the action instance
        self.selected_action_instances.pop(instance_index)
        
        # Remove from selected_actions (remove last occurrence)
        for i in range(len(self.selected_actions) - 1, -1, -1):
            if self.selected_actions[i] == action_idx:
                self.selected_actions.pop(i)
                break
        
        # Refund AP
        self.action_points += action_instance['ap_cost']
        
        # Clean up delegation info if no more instances of this action
        if action_idx not in [inst['action_idx'] for inst in self.selected_action_instances]:
            if hasattr(self, '_action_delegations') and action_idx in self._action_delegations:
                del self._action_delegations[action_idx]
        
        delegation_suffix = " (delegated)" if action_instance['delegated'] else ""
        undo_msg = f"Undid: {action['name']}{delegation_suffix} (refunded {action_instance['ap_cost']} AP)"
        self.messages.append(undo_msg)
        
        return {
            'success': True,
            'message': undo_msg,
            'play_sound': False  # No sound on undo as required
        }

    def _execute_action_with_effectiveness(self, action, effect_type, effectiveness):
        """
        Execute an action effect with reduced effectiveness.
        
        Args:
            action (dict): The action to execute
            effect_type (str): Either "upside" or "downside"
            effectiveness (float): Effectiveness multiplier (0.0 to 1.0)
        """
        if effect_type not in action:
            return
            
        # Store original values to restore after execution
        original_doom = self.doom
        original_reputation = self.reputation
        original_money = self.money
        original_staff = self.staff
        original_compute = self.compute
        original_research_progress = self.research_progress
        
        # Execute the effect
        action[effect_type](self)
        
        # Apply effectiveness reduction to the changes
        if effectiveness < 1.0:
            # Calculate the changes that occurred
            doom_change = self.doom - original_doom
            rep_change = self.reputation - original_reputation
            money_change = self.money - original_money
            staff_change = self.staff - original_staff
            compute_change = self.compute - original_compute
            research_change = self.research_progress - original_research_progress
            
            # Restore original values
            self.doom = original_doom
            self.reputation = original_reputation
            self.money = original_money
            self.staff = original_staff
            self.compute = original_compute
            self.research_progress = original_research_progress
            
            # Apply effectiveness reduction to the changes
            if doom_change != 0:
                # Apply researcher doom effects for research actions
                if hasattr(self, 'researchers') and self.researchers and doom_change < 0:  # Doom reduction
                    researcher_effects = self.get_researcher_productivity_effects()
                    doom_bonus = researcher_effects.get('doom_reduction_bonus', 0)
                    doom_change = int(doom_change * effectiveness * (1 + doom_bonus))
                else:
                    doom_change = int(doom_change * effectiveness)
                self._add('doom', doom_change)
                
            if rep_change != 0:
                # Apply researcher reputation bonuses
                if hasattr(self, 'researchers') and self.researchers:
                    researcher_effects = self.get_researcher_productivity_effects()
                    rep_bonus = researcher_effects.get('reputation_bonus', 0)
                    rep_change = int(rep_change * effectiveness) + rep_bonus
                else:
                    rep_change = int(rep_change * effectiveness)
                self._add('reputation', rep_change)
                
            if money_change != 0:
                self._add('money', int(money_change * effectiveness))
            if staff_change != 0:
                self._add('staff', int(staff_change * effectiveness))
            if compute_change != 0:
                self._add('compute', int(compute_change * effectiveness))
                
            if research_change != 0:
                # Apply researcher research speed bonuses
                if hasattr(self, 'researchers') and self.researchers:
                    researcher_effects = self.get_researcher_productivity_effects()
                    speed_modifier = researcher_effects.get('research_speed_modifier', 1.0)
                    research_change = int(research_change * effectiveness * speed_modifier)
                else:
                    research_change = int(research_change * effectiveness)
                self._add('research_progress', research_change)
            
            # Add message about reduced effectiveness
            if effectiveness < 1.0:
                self.messages.append(f"Delegated action had {int(effectiveness * 100)}% effectiveness.")

    def _initialize_employee_blobs(self):
        """Initialize employee blobs for starting staff with improved positioning"""
        import math
        for i in range(self.staff):
            # Use improved positioning that avoids UI overlap
            target_x, target_y = self._calculate_blob_position(i)
            
            blob = {
                'id': i,
                'x': target_x,
                'y': target_y, 
                'target_x': target_x,
                'target_y': target_y,
                'has_compute': False,
                'productivity': 0.0,
                'animation_progress': 1.0,  # Already positioned
                'type': 'employee',  # Track blob type
                'managed_by': None,  # Which manager manages this employee (None if unmanaged)
                'unproductive_reason': None,  # Reason for being unproductive (for overlay display)
                'subtype': 'generalist',  # Default employee subtype
                'productive_action_index': 0,  # Default to first action
                'productive_action_bonus': 1.0,  # Current productivity bonus
                'productive_action_active': False  # Whether productive action is active
            }
            self.employee_blobs.append(blob)
    
    def _add_employee_blobs(self, count):
        """Add new employee blobs with animation from side and improved positioning"""
        import math
        for i in range(count):
            blob_id = len(self.employee_blobs)
            # Use improved positioning that avoids UI overlap
            target_x, target_y = self._calculate_blob_position(blob_id)
            
            blob = {
                'id': blob_id,
                'x': -50,  # Start off-screen left
                'y': target_y,
                'target_x': target_x, 
                'target_y': target_y,
                'has_compute': False,
                'productivity': 0.0,
                'animation_progress': 0.0,  # Will animate in
                'type': 'employee',  # Track blob type
                'managed_by': None,  # Which manager manages this employee (None if unmanaged)
                'unproductive_reason': None,  # Reason for being unproductive (for overlay display)
                'subtype': 'generalist',  # Default employee subtype
                'productive_action_index': 0,  # Default to first action
                'productive_action_bonus': 1.0,  # Current productivity bonus
                'productive_action_active': False  # Whether productive action is active
            }
            self.employee_blobs.append(blob)
            
            # Play sound for new employee
            self.sound_manager.play_blob_sound()
    
    def _calculate_blob_position(self, blob_index, screen_w=1200, screen_h=800):
        """
        Calculate initial blob position in the center of screen.
        Blobs will then dynamically move away from UI elements through collision detection.
        
        Args:
            blob_index (int): Index of the blob (for initial positioning variation)
            screen_w (int): Screen width (default 1200 for backward compatibility) 
            screen_h (int): Screen height (default 800 for backward compatibility)
            
        Returns:
            tuple: (x, y) initial position for the blob (centered with small variation)
        """
        import math
        
        # Start all blobs in the center of the screen
        center_x = screen_w // 2
        center_y = screen_h // 2
        
        # Add small initial variation to prevent all blobs from being exactly on top of each other
        # Use a spiral pattern for initial positioning
        if blob_index == 0:
            return center_x, center_y
        
        # Create a spiral outward from center for initial positioning
        angle = blob_index * 2.4  # Golden angle for nice spiral distribution
        radius = blob_index * 15   # Increase radius for each blob
        
        x = center_x + int(radius * math.cos(angle)) 
        y = center_y + int(radius * math.sin(angle))
        
        # Ensure positions stay within screen bounds
        blob_radius = 25
        x = max(blob_radius, min(screen_w - blob_radius, x))
        y = max(blob_radius, min(screen_h - blob_radius, y))
        
        return x, y
    
    def _get_ui_element_rects(self, screen_w=1200, screen_h=800):
        """
        Get rectangles of all UI elements that employee blobs should avoid.
        
        Args:
            screen_w (int): Screen width
            screen_h (int): Screen height
            
        Returns:
            list: List of (x, y, width, height) rectangles representing UI elements
        """
        ui_rects = []
        
        # Action buttons (left side)
        action_rects = self._get_action_rects(screen_w, screen_h)
        ui_rects.extend(action_rects)
        
        # Upgrade buttons and icons (right side)
        upgrade_rects = self._get_upgrade_rects(screen_w, screen_h)
        for rect in upgrade_rects:
            if rect is not None:  # Some upgrades might not have rects if purchased
                ui_rects.append(rect)
        
        # End turn button (bottom center)
        endturn_rect = self._get_endturn_rect(screen_w, screen_h)
        ui_rects.append(endturn_rect)
        
        # Resource display area (top)
        resource_rect = (0, 0, screen_w, int(screen_h * 0.25))
        ui_rects.append(resource_rect)
        
        # Message log area (bottom left)
        log_rect = (int(screen_w*0.04), int(screen_h*0.74), int(screen_w * 0.44), int(screen_h * 0.22))
        ui_rects.append(log_rect)
        
        # Opponents panel (between resources and actions)
        opponents_rect = (int(screen_w * 0.04), int(screen_h * 0.19), int(screen_w * 0.92), int(screen_h * 0.08))
        ui_rects.append(opponents_rect)
        
        # Mute button (bottom right)
        mute_rect = self._get_mute_button_rect(screen_w, screen_h)
        ui_rects.append(mute_rect)
        
        return ui_rects
    
    def _check_blob_ui_collision(self, blob_x, blob_y, blob_radius, ui_rects):
        """
        Check if a blob collides with any UI element.
        
        Args:
            blob_x (float): Blob center x position
            blob_y (float): Blob center y position
            blob_radius (float): Blob radius
            ui_rects (list): List of UI element rectangles
            
        Returns:
            tuple: (collides, repulsion_force_x, repulsion_force_y)
        """
        total_repulsion_x = 0
        total_repulsion_y = 0
        collides = False
        
        for rect in ui_rects:
            rx, ry, rw, rh = rect
            
            # Find closest point on rectangle to blob center
            closest_x = max(rx, min(blob_x, rx + rw))
            closest_y = max(ry, min(blob_y, ry + rh))
            
            # Calculate distance from blob center to closest point
            dx = blob_x - closest_x
            dy = blob_y - closest_y
            distance = (dx * dx + dy * dy) ** 0.5
            
            # If distance is less than blob radius, there's a collision
            if distance < blob_radius + 10:  # Add 10px buffer zone
                collides = True
                
                # Calculate repulsion force
                if distance > 0:
                    # Normalize direction and apply repulsion strength
                    repulsion_strength = (blob_radius + 20 - distance) * 0.1
                    repulsion_x = (dx / distance) * repulsion_strength
                    repulsion_y = (dy / distance) * repulsion_strength
                else:
                    # If blob is exactly on the edge, push away from rectangle center
                    rect_center_x = rx + rw / 2
                    rect_center_y = ry + rh / 2
                    repulsion_x = (blob_x - rect_center_x) * 0.1
                    repulsion_y = (blob_y - rect_center_y) * 0.1
                
                total_repulsion_x += repulsion_x
                total_repulsion_y += repulsion_y
        
        return collides, total_repulsion_x, total_repulsion_y
    
    def _update_blob_positions_dynamically(self, screen_w=1200, screen_h=800):
        """
        Update blob positions dynamically to avoid UI elements.
        This method should be called every frame to ensure continuous movement.
        
        Args:
            screen_w (int): Screen width
            screen_h (int): Screen height
        """
        if not self.employee_blobs:
            return
        
        ui_rects = self._get_ui_element_rects(screen_w, screen_h)
        blob_radius = 25
        
        # Update each blob's position
        for i, blob in enumerate(self.employee_blobs):
            # Skip if blob is still animating in from the side
            if blob['animation_progress'] < 1.0:
                continue
            
            current_x = blob['x']
            current_y = blob['y']
            
            # Check for UI collisions
            collides, repulsion_x, repulsion_y = self._check_blob_ui_collision(
                current_x, current_y, blob_radius, ui_rects
            )
            
            # Apply blob-to-blob repulsion to prevent clustering
            for j, other_blob in enumerate(self.employee_blobs):
                if i != j and other_blob['animation_progress'] >= 1.0:
                    other_x = other_blob['x']
                    other_y = other_blob['y']
                    
                    dx = current_x - other_x
                    dy = current_y - other_y
                    distance = (dx * dx + dy * dy) ** 0.5
                    
                    min_distance = blob_radius * 2 + 5  # Minimum distance between blobs
                    if distance < min_distance and distance > 0:
                        # Apply repulsion between blobs
                        repulsion_strength = (min_distance - distance) * 0.05
                        repulsion_x += (dx / distance) * repulsion_strength
                        repulsion_y += (dy / distance) * repulsion_strength
            
            # Apply slight attraction to screen center to prevent blobs from drifting too far
            center_x = screen_w / 2
            center_y = screen_h / 2
            center_attraction = 0.002
            repulsion_x += (center_x - current_x) * center_attraction
            repulsion_y += (center_y - current_y) * center_attraction
            
            # Apply movement with damping
            if abs(repulsion_x) > 0.1 or abs(repulsion_y) > 0.1:
                # Cap maximum movement speed
                max_speed = 2.0
                speed = (repulsion_x * repulsion_x + repulsion_y * repulsion_y) ** 0.5
                if speed > max_speed:
                    repulsion_x = (repulsion_x / speed) * max_speed
                    repulsion_y = (repulsion_y / speed) * max_speed
                
                # Update blob position
                new_x = current_x + repulsion_x
                new_y = current_y + repulsion_y
                
                # Keep blobs within screen bounds
                new_x = max(blob_radius, min(screen_w - blob_radius, new_x))
                new_y = max(blob_radius, min(screen_h - blob_radius, new_y))
                
                blob['x'] = new_x
                blob['y'] = new_y
                
                # Update target position to current position for smooth animation
                blob['target_x'] = new_x
                blob['target_y'] = new_y
            
    def _add_manager_blob(self):
        """Add a new manager blob with animation from side"""
        import math
        blob_id = len(self.employee_blobs)
        # Position managers slightly offset from regular employees
        target_x = 350 + (len(self.managers) % 2) * 300  # Alternate sides
        target_y = 450 + (len(self.managers) // 2) * 120  # Stack down
        
        manager_blob = {
            'id': blob_id,
            'x': -50,  # Start off-screen left
            'y': target_y,
            'target_x': target_x,
            'target_y': target_y,
            'has_compute': True,  # Managers always have access
            'productivity': 1.0,
            'animation_progress': 0.0,  # Will animate in
            'type': 'manager',  # Manager type
            'managed_employees': [],  # List of employee IDs this manager oversees
            'management_capacity': 9,  # Can manage up to 9 employees
            'subtype': 'manager',  # Manager subtype
            'productive_action_index': 0,  # Default to first action
            'productive_action_bonus': 1.0,  # Current productivity bonus
            'productive_action_active': False  # Whether productive action is active
        }
        
        # Add to both general blobs and specific managers list
        self.employee_blobs.append(manager_blob)
        self.managers.append(manager_blob)
        
        # Play special sound effect for manager hire
        self.sound_manager.play_blob_sound()
        
        # Reassign employee management after adding new manager
        self._reassign_employee_management()
        
    def _reassign_employee_management(self):
        """Reassign employees to managers based on capacity and efficiency"""
        # Reset all employee assignments
        employees = [blob for blob in self.employee_blobs if blob['type'] == 'employee']
        managers = [blob for blob in self.employee_blobs if blob['type'] == 'manager']
        
        # Clear previous assignments
        for employee in employees:
            employee['managed_by'] = None
            employee['unproductive_reason'] = None
        for manager in managers:
            manager['managed_employees'] = []
        
        # Assign employees to managers (max 9 per manager)
        manager_idx = 0
        for i, employee in enumerate(employees):
            if manager_idx < len(managers):
                manager = managers[manager_idx]
                if len(manager['managed_employees']) < manager['management_capacity']:
                    # Assign this employee to current manager
                    employee['managed_by'] = manager['id']
                    manager['managed_employees'].append(employee['id'])
                else:
                    # Current manager is full, move to next
                    manager_idx += 1
                    if manager_idx < len(managers):
                        manager = managers[manager_idx]
                        employee['managed_by'] = manager['id']
                        manager['managed_employees'].append(employee['id'])
                    else:
                        # No more managers available - employee becomes unmanaged
                        employee['unproductive_reason'] = 'no_manager'
            else:
                # No managers available for this employee
                employee['unproductive_reason'] = 'no_manager'
                
    def _hire_manager(self):
        """Hire a new manager to oversee employees"""
        # Add manager blob to the system
        self._add_manager_blob()
        
        # Increment staff count for the manager
        self.staff += 1
        
        # Add success message
        self.messages.append(f"Manager hired! Now managing {len(self.managers)} team cluster(s).")
        
        # Check if this is the first manager hire (milestone)
        if len(self.managers) == 1 and not self.manager_milestone_triggered:
            self.manager_milestone_triggered = True
            self.messages.append("MILESTONE: First manager hired! Teams beyond 9 employees now need management to stay productive.")
            
            # Show tutorial for manager system
            self.show_tutorial_message(
                "manager_system",
                "Manager System Unlocked!",
                "You've hired your first manager! This unlocks the management system:\n\n"
                "• Each manager can oversee up to 9 employees\n"
                "• Unmanaged employees beyond 9 become unproductive (shown with red slash)\n"
                "• Managers appear as green blobs vs blue employee blobs\n"
                "• Manager hiring costs 1.5x normal employee cost\n\n"
                "Plan your team structure carefully as you scale!"
            )
        
        return None
        
    def _check_board_member_milestone(self):
        """Check if board member milestone should be triggered"""
        # Only trigger if not already triggered and no accounting software
        if (not self.board_milestone_triggered and 
            not self.accounting_software_bought and 
            self.spend_this_turn > 10000):
            
            # Install 2 board members
            self.board_members = 2
            self.board_milestone_triggered = True
            
            self.messages.append("MILESTONE: Excessive spending without accounting oversight!")
            self.messages.append("Board has installed 2 Board Members for compliance monitoring.")
            self.messages.append("Search action unlocked. Audit risk penalties now active until compliant.")
            
            # Show tutorial for board member system
            self.show_tutorial_message(
                "board_member_system",
                "Board Member Oversight Activated!",
                "Your spending exceeded $10,000 without accounting software!\n\n"
                "Board members have been installed with oversight powers:\n\n"
                "• 2 board members now monitor your compliance\n"
                "• Search action unlocked (20% success rate for various benefits)\n"
                "• Audit risk accumulates until you become compliant\n"
                "• Purchase accounting software to prevent future oversight\n\n"
                "Manage your finances carefully to avoid penalties!"
            )
            
            # Start accumulating audit risk
            self.audit_risk_level = 1
            
        # Apply static effects if board members are active
        if self.board_members > 0 and not self.accounting_software_bought:
            # Accumulate audit risk
            self.audit_risk_level += 1
            
            # Apply penalties based on audit risk level
            if self.audit_risk_level > 5:
                # Reputation penalty for non-compliance
                rep_penalty = min(3, self.audit_risk_level - 5)
                self._add('reputation', -rep_penalty)
                self.messages.append(f"Compliance audit failed! Reputation penalty: -{rep_penalty}")
                
            if self.audit_risk_level > 10:
                # Financial penalty for severe non-compliance
                fine = min(5000, (self.audit_risk_level - 10) * 1000)
                self._add('money', -fine)
                self.messages.append(f"Regulatory fine imposed: ${fine} for non-compliance!")
                
        return None
        
    def _board_search(self):
        """Perform board-mandated search action with 20% success rate"""
        if random.random() < 0.2:  # 20% success rate
            # Successful search - find something valuable
            search_results = [
                ("regulatory compliance", lambda: self._add('reputation', 3)),
                ("cost savings opportunity", lambda: self._add('money', random.randint(200, 500))),
                ("process efficiency", lambda: self._add('doom', -2)),
                ("staff optimization", lambda: None)  # Just a message
            ]
            
            result_name, result_effect = random.choice(search_results)
            result_effect()
            self.messages.append(f"Search successful! Discovered {result_name}.")
            
            # Reduce audit risk on successful search
            if self.audit_risk_level > 0:
                self.audit_risk_level = max(0, self.audit_risk_level - 2)
                self.messages.append("Successful search reduces audit risk.")
                
        else:
            # Failed search
            search_failures = [
                "No significant findings in this search.",
                "Search yielded minimal actionable intelligence.",
                "Investigation remains ongoing with no conclusive results.",
                "Search parameters require refinement for better outcomes."
            ]
            self.messages.append(random.choice(search_failures))
            
        return None
            
    def _remove_employee_blobs(self, count):
        """Remove employee blobs when staff leave"""
        for _ in range(min(count, len(self.employee_blobs))):
            if self.employee_blobs:
                self.employee_blobs.pop()
                
    def _update_employee_productivity(self):
        """Update employee productivity based on compute availability, management, and productive actions each week"""
        productive_employees = 0
        research_gained = 0
        
        # Reset all employees' compute status
        for blob in self.employee_blobs:
            blob['has_compute'] = False
            blob['productivity'] = 0.0
            blob['productive_action_active'] = False
            blob['productive_action_bonus'] = 1.0
            
        # Apply management assignments and check for unmanaged penalties
        self._reassign_employee_management()
        
        # Count employees (excluding managers)
        employees = [blob for blob in self.employee_blobs if blob['type'] == 'employee']
        managers = [blob for blob in self.employee_blobs if blob['type'] == 'manager']
        
        # Apply management static effects (productivity penalties for unmanaged employees beyond 9)
        unmanaged_penalty_count = 0
        if len(employees) > 9 and self.manager_milestone_triggered:
            for employee in employees:
                if employee['unproductive_reason'] == 'no_manager':
                    unmanaged_penalty_count += 1
                    # Unmanaged employees beyond 9 become unproductive
                    employee['productivity'] = 0.0
                    
        # Calculate available compute per employee
        total_employees = len(employees) + len(managers)
        compute_per_employee = self.compute / max(total_employees, 1) if total_employees > 0 else 0
        
        # Assign compute to productive employees and apply productive actions
        compute_assigned = 0
        productive_action_messages = []
        
        for blob in self.employee_blobs:
            if blob['type'] == 'manager':
                # Managers always have compute and are productive
                blob['has_compute'] = True
                blob['productivity'] = 1.0
                
                # Apply manager productive actions
                category = get_employee_category(blob['subtype'])
                if category:
                    actions = get_available_actions(category)
                    if actions and blob['productive_action_index'] < len(actions):
                        action = actions[blob['productive_action_index']]
                        requirements_met, failure_reason = check_action_requirements(action, self, compute_per_employee)
                        
                        if requirements_met:
                            blob['productive_action_active'] = True
                            blob['productive_action_bonus'] = action['effectiveness_bonus']
                            productive_action_messages.append(
                                f"Manager performing {action['name']} (+{int((action['effectiveness_bonus'] - 1) * 100)}% effectiveness)"
                            )
                        else:
                            blob['productive_action_active'] = False
                            blob['productive_action_bonus'] = 0.9  # 10% penalty for unmet requirements
                            productive_action_messages.append(
                                f"Manager unable to perform {action['name']}: {failure_reason} (-10% effectiveness)"
                            )
                
                productive_employees += 1
                
            elif blob['type'] == 'employee':
                # For employees, check if they should be productive
                should_be_productive = True
                
                # If we have managers and more than 9 employees, check management status
                if len(employees) > 9 and self.manager_milestone_triggered:
                    if blob['unproductive_reason'] == 'no_manager':
                        should_be_productive = False
                
                # Assign compute if employee should be productive and compute is available
                if should_be_productive and compute_assigned < self.compute:
                    blob['has_compute'] = True
                    blob['productivity'] = 1.0
                    compute_assigned += 1
                    
                    # Apply employee productive actions
                    category = get_employee_category(blob['subtype'])
                    if category:
                        actions = get_available_actions(category)
                        if actions and blob['productive_action_index'] < len(actions):
                            action = actions[blob['productive_action_index']]
                            requirements_met, failure_reason = check_action_requirements(action, self, compute_per_employee)
                            
                            if requirements_met:
                                blob['productive_action_active'] = True
                                blob['productive_action_bonus'] = action['effectiveness_bonus']
                                productive_action_messages.append(
                                    f"{blob['subtype'].title()} performing {action['name']} (+{int((action['effectiveness_bonus'] - 1) * 100)}% effectiveness)"
                                )
                            else:
                                blob['productive_action_active'] = False
                                blob['productive_action_bonus'] = 0.9  # 10% penalty for unmet requirements
                                productive_action_messages.append(
                                    f"{blob['subtype'].title()} unable to perform {action['name']}: {failure_reason} (-10% effectiveness)"
                                )
                    
                    productive_employees += 1
                    
        # Generate research from productive employees with productive action bonuses
        total_research_bonus = 1.0
        active_bonuses = 0
        for blob in self.employee_blobs:
            if blob['productivity'] > 0:
                # Each productive employee has a chance to contribute to research
                if random.random() < 0.3:  # 30% chance per productive employee
                    base_research = random.randint(1, 3)
                    # Apply productive action bonus
                    bonus_research = int(base_research * blob['productive_action_bonus'])
                    research_gained += bonus_research
                
                # Track active bonuses for messaging
                if blob['productive_action_active']:
                    total_research_bonus *= blob['productive_action_bonus']
                    active_bonuses += 1
                    
        # Apply penalties for unproductive employees
        unproductive_count = len(self.employee_blobs) - productive_employees
        if unproductive_count > 0:
            # Small doom increase for unproductive employees
            doom_penalty = unproductive_count * 0.5
            self._add('doom', int(doom_penalty))
            
            # Different messages based on reason for unproductivity
            if unmanaged_penalty_count > 0:
                self.messages.append(f"{unmanaged_penalty_count} employees unproductive due to lack of management (doom +{int(doom_penalty)})")
            else:
                self.messages.append(f"{unproductive_count} employees lacked compute resources (doom +{int(doom_penalty)})")
            
        # Update research progress
        if research_gained > 0:
            self._add('research_progress', research_gained)
            research_message = f"Research progress: +{research_gained} (total: {self.research_progress})"
            if active_bonuses > 0:
                research_message += f" [+{int((total_research_bonus - 1) * 100)}% from {active_bonuses} productive actions]"
            self.messages.append(research_message)
            
        # Display productive action status messages (limited to avoid spam)
        if productive_action_messages:
            # Group similar messages and show summary
            action_summary = {}
            for msg in productive_action_messages:
                # Extract action type for grouping
                if "performing" in msg:
                    action_type = "active"
                else:
                    action_type = "failed"
                action_summary[action_type] = action_summary.get(action_type, 0) + 1
            
            if action_summary.get("active", 0) > 0:
                self.messages.append(f"Productive Actions: {action_summary['active']} employees performing specialized tasks")
            if action_summary.get("failed", 0) > 0:
                self.messages.append(f"Productivity Issues: {action_summary['failed']} employees unable to perform specialized tasks")
            
        # Check if research threshold reached for paper publication
        if self.research_progress >= 100:
            papers_to_publish = self.research_progress // 100
            self.papers_published += papers_to_publish
            self.research_progress = self.research_progress % 100
            self._add('reputation', papers_to_publish * 5)  # Papers boost reputation
            self.messages.append(f"Research paper{'s' if papers_to_publish > 1 else ''} published! (+{papers_to_publish}, total: {self.papers_published})")
            # Play Zabinga sound for paper completion
            self.sound_manager.play_zabinga_sound()
            
        # Update compute consumption
        self.compute = max(0, self.compute - compute_assigned)
        if compute_assigned > 0:
            self.messages.append(f"Compute consumed: {compute_assigned} (remaining: {self.compute})")
            
        return productive_employees



    def _scout_opponent(self):
        """Scout a specific opponent - unlocked after turn 5"""
        discovered_opponents = [opp for opp in self.opponents if opp.discovered]
        
        if not discovered_opponents:
            # Try to discover a new opponent
            undiscovered = [opp for opp in self.opponents if not opp.discovered]
            if undiscovered:
                target = random.choice(undiscovered)
                target.discover()
                self.messages.append(f"Scouting: Discovered new competitor '{target.name}'!")
                self.messages.append(f"'{target.description}'")
            else:
                self.messages.append("Scouting: All competitors already discovered.")
            return None
            
        # Choose a discovered opponent to scout
        target = random.choice(discovered_opponents)
        
        # Choose what to scout based on what's still unknown
        unknown_stats = [stat for stat, discovered in target.discovered_stats.items() if not discovered]
        
        if unknown_stats:
            stat_to_scout = random.choice(unknown_stats)
        else:
            # All stats known, scout progress for an update
            stat_to_scout = 'progress'
            
        success, value, message = target.scout_stat(stat_to_scout)
        self.messages.append(f"Scouting: {message}")
        
        # Update legacy known_opp_progress for UI compatibility if scouting progress
        if stat_to_scout == 'progress' and success:
            self.known_opp_progress = value
            
    def _spy(self):
        """Legacy espionage method - now scouts random opponents"""
        discovered_opponents = [opp for opp in self.opponents if opp.discovered]
        
        if not discovered_opponents:
            # Try to discover a new opponent
            undiscovered = [opp for opp in self.opponents if not opp.discovered]
            if undiscovered:
                target = random.choice(undiscovered)
                target.discover()
                self.messages.append(f"Espionage: Discovered new competitor '{target.name}'!")
            else:
                self.messages.append("Espionage: No new competitors to discover.")
            return None
            
        # Scout a random stat from a discovered opponent
        target = random.choice(discovered_opponents)
        stats = ['progress', 'budget', 'capabilities_researchers', 'lobbyists', 'compute']
        stat_to_scout = random.choice(stats)
        
        success, value, message = target.scout_stat(stat_to_scout)
        self.messages.append(f"Espionage: {message}")
        
        # Update legacy known_opp_progress for UI compatibility
        if stat_to_scout == 'progress' and success:
            self.known_opp_progress = value
            
        return None
            
        return None

    def _espionage_risk(self):
        if random.random() < 0.25:
            self._add('reputation', -2)
            self.messages.append("Espionage scandal! Reputation dropped.")
        elif random.random() < 0.15:
            self._add('doom', 5)
            self.messages.append("Espionage backfired! Doom increased.")
        return None
        
    def _hire_manager(self):
        """Hire a new manager to oversee employees"""
        # Add manager blob to the system
        self._add_manager_blob()
        
        # Increment staff count for the manager
        self.staff += 1
        
        # Add success message
        self.messages.append(f"Manager hired! Now managing {len(self.managers)} team cluster(s).")
        
        # Check if this is the first manager hire (milestone)
        if len(self.managers) == 1 and not self.manager_milestone_triggered:
            self.manager_milestone_triggered = True
            self.messages.append("MILESTONE: First manager hired! Teams beyond 9 employees now need management to stay productive.")
            
            # Show tutorial for manager system
            self.show_tutorial_message(
                "manager_system",
                "Manager System Unlocked!",
                "You've hired your first manager! This unlocks the management system:\n\n"
                "• Each manager can oversee up to 9 employees\n"
                "• Unmanaged employees beyond 9 become unproductive (shown with red slash)\n"
                "• Managers appear as green blobs vs blue employee blobs\n"
                "• Manager hiring costs 1.5x normal employee cost\n\n"
                "Plan your team structure carefully as you scale!"
            )
        
        return None

    def _breakthrough_event(self):
        if "secure_cloud" in self.upgrade_effects:
            spike = random.randint(2, 5)
            self.messages.append("Lab breakthrough! Secure cloud softened doom spike.")
        else:
            spike = random.randint(6, 13)
            self.messages.append("Lab breakthrough! Doom spikes!")
        self._add('doom', spike)

    def handle_click(self, mouse_pos, w, h):
        # Check End Turn button FIRST for reliability (Issue #3 requirement)
        btn_rect = self._get_endturn_rect(w, h)
        if self._in_rect(mouse_pos, btn_rect) and not self.game_over:
            # Try to end turn, sound feedback handled in end_turn method
            self.end_turn()
            return None
        
        # Activity log drag functionality - Handle after end turn check
        activity_log_rect = self._get_activity_log_rect(w, h)
        if self._in_rect(mouse_pos, activity_log_rect):
            # Don't start drag if clicking on minimize/expand buttons
            if "compact_activity_display" in self.upgrade_effects:
                if hasattr(self, 'activity_log_minimized') and self.activity_log_minimized:
                    expand_rect = self._get_activity_log_expand_button_rect(w, h)
                    if self._in_rect(mouse_pos, expand_rect):
                        self.activity_log_minimized = False
                        self.messages.append("Activity log expanded.")
                        return None  # Button click handled
                elif self.scrollable_event_log_enabled:
                    minimize_rect = self._get_activity_log_minimize_button_rect(w, h)
                    if self._in_rect(mouse_pos, minimize_rect):
                        self.activity_log_minimized = True
                        self.messages.append("Activity log minimized.")
                        return None  # Button click handled
            
            # Start dragging the activity log
            log_x, log_y = self._get_activity_log_base_position(w, h)
            self.activity_log_being_dragged = True
            self.activity_log_drag_offset = (mouse_pos[0] - (log_x + self.activity_log_position[0]), 
                                           mouse_pos[1] - (log_y + self.activity_log_position[1]))
            return None

        # Actions (left)
        a_rects = self._get_action_rects(w, h)
        for idx, rect in enumerate(a_rects):
            if self._in_rect(mouse_pos, rect):
                if not self.game_over:
                    # Check for undo (if action is already selected, try to undo it)
                    is_undo = idx in self.selected_actions
                    
                    result = self.attempt_action_selection(idx, is_undo)
                    
                    # Return play_sound flag for main.py to handle sound
                    return 'play_sound' if result['play_sound'] else None
                return None

        # Upgrades (right, as icons or buttons)
        u_rects = self._get_upgrade_rects(w, h)
        for idx, rect in enumerate(u_rects):
            if self._in_rect(mouse_pos, rect):
                upg = self.upgrades[idx]
                if not upg.get("purchased", False):
                    if self.money >= upg["cost"]:
                        self._add('money', -upg["cost"])  # Use _add to track spending
                        upg["purchased"] = True
                        self.upgrade_effects.add(upg["effect_key"])
                        
                        # Trigger first-time help for upgrade purchase
                        if onboarding.should_show_mechanic_help('first_upgrade_purchase'):
                            onboarding.mark_mechanic_seen('first_upgrade_purchase')
                        
                        # Special handling for custom effects
                        if upg.get("custom_effect") == "buy_accounting_software":
                            self.accounting_software_bought = True
                            self.messages.append(f"Upgrade purchased: {upg['name']} - Cash flow tracking enabled, board oversight blocked!")
                        elif upg.get("custom_effect") == "buy_compact_activity_display":
                            # Allow toggle functionality for the activity log
                            self.messages.append(f"Upgrade purchased: {upg['name']} - Activity log can now be minimized! Click the minimize button.")
                        elif upg.get("custom_effect") == "buy_magical_orb_seeing":
                            # Enable enhanced intelligence gathering capabilities
                            self.magical_orb_active = True
                            self.messages.append(f"Upgrade purchased: {upg['name']} - Enhanced global surveillance capabilities now active!")
                            self.messages.append("The orb reveals detailed intelligence on all competitors and their activities...")
                            self.messages.append("Intelligence gathering actions now provide comprehensive insights!")
                        elif upg.get("effect_key") == "hpc_cluster":
                            self._add('compute', 20)
                            self.messages.append(f"Upgrade purchased: {upg['name']} - Massive compute boost! Research effectiveness increased.")
                        elif upg.get("effect_key") == "research_automation":
                            self.messages.append(f"Upgrade purchased: {upg['name']} - Research actions now benefit from available compute resources.")
                        else:
                            self.messages.append(f"Upgrade purchased: {upg['name']}")
                        
                        # Log upgrade purchase
                        self.logger.log_upgrade(upg["name"], upg["cost"], self.turn)
                        
                        # Create smooth transition animation from button to icon
                        icon_rect = self._get_upgrade_icon_rect(idx, w, h)
                        self._create_upgrade_transition(idx, rect, icon_rect)
                    else:
                        error_msg = f"Not enough money for {upg['name']} (need ${upg['cost']}, have ${self.money})."
                        self.messages.append(error_msg)
                        
                        # Track error for easter egg detection
                        self.track_error(f"Insufficient money: {upg['name']}")
                else:
                    self.messages.append(f"{upg['name']} already purchased.")
                    
                    # Track error for easter egg detection
                    self.track_error(f"Already purchased: {upg['name']}")
                return None

        # Mute button (bottom right)
        mute_rect = self._get_mute_button_rect(w, h)
        if self._in_rect(mouse_pos, mute_rect):
            new_state = self.sound_manager.toggle()
            status = "enabled" if new_state else "disabled"
            self.messages.append(f"Sound {status}")
            return None

        return None

    def handle_mouse_motion(self, mouse_pos, w, h):
        """Handle mouse motion events for dragging functionality"""
        if self.activity_log_being_dragged:
            # Update activity log position based on mouse movement
            new_x = mouse_pos[0] - self.activity_log_drag_offset[0]
            new_y = mouse_pos[1] - self.activity_log_drag_offset[1]
            
            # Get base position to calculate offset
            base_x, base_y = self._get_activity_log_base_position(w, h)
            
            # Constrain position to stay within screen bounds
            log_width = int(w * 0.44)
            log_height = int(h * 0.22)
            
            # Calculate new position with constraints
            new_offset_x = max(-base_x, min(w - log_width - base_x, new_x - base_x))
            new_offset_y = max(-base_y, min(h - log_height - base_y, new_y - base_y))
            
            self.activity_log_position = (new_offset_x, new_offset_y)

    def handle_mouse_release(self, mouse_pos, w, h):
        """Handle mouse release events to stop dragging"""
        if self.activity_log_being_dragged:
            self.activity_log_being_dragged = False
            self.activity_log_drag_offset = (0, 0)
            return True  # Indicate that a drag operation was completed
        return False

    def check_hover(self, mouse_pos, w, h):
        # Reset all hover states
        self.hovered_upgrade_idx = None
        self.hovered_action_idx = None
        self.endturn_hovered = False
        
        # Check activity log area for hover FIRST (highest priority for specific interactions)
        activity_log_rect = self._get_activity_log_rect(w, h)
        if self._in_rect(mouse_pos, activity_log_rect):
            # Show tooltip about minimization upgrade if not purchased
            if "compact_activity_display" not in self.upgrade_effects:
                return "You may purchase the ability to minimise this for $150!"
            elif hasattr(self, 'activity_log_minimized') and self.activity_log_minimized:
                return "Activity Log (minimized) - Click expand button to show full log"
            else:
                return "Activity Log - Click minimize button to reduce screen space"
        
        # Check action buttons for hover
        action_rects = self._get_action_rects(w, h)
        for idx, rect in enumerate(action_rects):
            if self._in_rect(mouse_pos, rect):
                self.hovered_action_idx = idx
                action = self.actions[idx]
                # Show enhanced tooltip with cost and requirements
                ap_cost = action.get("ap_cost", 1)
                cost_str = f"${action['cost']}" if action['cost'] > 0 else "Free"
                ap_str = f"{ap_cost} AP" if ap_cost > 1 else "1 AP"
                
                # Check if action is affordable
                affordable = action['cost'] <= self.money and ap_cost <= self.action_points
                status = "✓ Available" if affordable else "✗ Cannot afford"
                
                return f"{action['name']}: {action['desc']} (Cost: {cost_str}, {ap_str}) - {status}"
        
        # Check upgrade buttons for hover
        u_rects = self._get_upgrade_rects(w, h)
        for idx, rect in enumerate(u_rects):
            if self._in_rect(mouse_pos, rect):
                self.hovered_upgrade_idx = idx
                upgrade = self.upgrades[idx]
                if not upgrade.get("purchased", False):
                    # Enhanced tooltip for unpurchased upgrades
                    affordable = upgrade['cost'] <= self.money
                    status = "✓ Available" if affordable else "✗ Cannot afford"
                    return f"{upgrade['name']}: {upgrade['desc']} (Cost: ${upgrade['cost']}) - {status}"
                else:
                    return f"{upgrade['name']}: {upgrade['desc']} (Purchased)"
        
        # Check end turn button for hover
        endturn_rect = self._get_endturn_rect(w, h)
        if self._in_rect(mouse_pos, endturn_rect):
            self.endturn_hovered = True
            ap_remaining = self.action_points
            if ap_remaining > 0:
                return f"End Turn ({ap_remaining} AP remaining - these will be wasted!)"
            else:
                return "End Turn (All AP spent efficiently)"
        
        return None

    def _get_action_rects(self, w, h):
        # Place actions as tall buttons on left (moved down to accommodate opponents panel)
        count = len(self.actions)
        base_x = int(w * 0.04)
        base_y = int(h * 0.28)  # Moved down from 0.16 to 0.28
        width = int(w * 0.32)
        height = int(h * 0.065)  # Made slightly smaller to fit more actions
        gap = int(h * 0.02)  # Reduced gap slightly
        return [
            (base_x, base_y + i * (height + gap), width, height)
            for i in range(count)
        ]

    def _is_upgrade_available(self, upgrade):
        """Check if an upgrade should be visible based on its unlock conditions."""
        unlock_condition = upgrade.get("unlock_condition")
        if not unlock_condition:
            return True  # No condition means always available
        
        if unlock_condition == "palandir_discovered":
            # Check if Palandir opponent has been discovered
            for opponent in self.opponents:
                if opponent.name == "Palandir" and opponent.discovered:
                    return True
            return False
        
        return True  # Default to available for unknown conditions

    def _get_upgrade_rects(self, w, h):
        # Filter upgrades based on availability conditions
        available_upgrades = [(i, u) for i, u in enumerate(self.upgrades) if self._is_upgrade_available(u)]
        
        # Display upgrades as icons/buttons on right
        n = len(available_upgrades)
        # Purchased upgrades shrink to small icon row at top right
        purchased = [(i, u) for i, u in available_upgrades if u.get("purchased", False)]
        not_purchased = [(i, u) for i, u in available_upgrades if not u.get("purchased", False)]

        icon_w, icon_h = int(w*0.045), int(w*0.045)
        # Purchased: row at top right, but respect UI boundaries
        # Info panel extends to about w*0.84, so ensure icons don't overlap
        max_icons_per_row = max(1, int((w - w*0.84) / icon_w))  # Available space for icons
        
        purchased_rects = []
        for j, (original_idx, upgrade) in enumerate(purchased):
            row = j // max_icons_per_row
            col = j % max_icons_per_row
            x = w - icon_w*(col+1)
            y = int(h*0.08) + row * (icon_h + 5)  # Stack vertically if needed
            purchased_rects.append((x, y, icon_w, icon_h))
        # Not purchased: buttons down right (moved down to accommodate opponents panel)
        base_x = int(w*0.63)
        base_y = int(h*0.28)  # Moved down from 0.18 to 0.28
        btn_w, btn_h = int(w*0.29), int(h*0.08)
        gap = int(h*0.022)
        not_purchased_rects = [
            (base_x, base_y + k*(btn_h+gap), btn_w, btn_h)
            for k in range(len(not_purchased))
        ]
        # Merge and return in upgrade order (for ALL upgrades, with None for unavailable ones)
        out = [None] * len(self.upgrades)
        for j, (original_idx, upgrade) in enumerate(purchased): 
            out[original_idx] = purchased_rects[j]
        for k, (original_idx, upgrade) in enumerate(not_purchased): 
            out[original_idx] = not_purchased_rects[k]
        return out
    
    def _get_upgrade_icon_rect(self, upgrade_idx, w, h):
        """Get the icon rectangle for a purchased upgrade."""
        # Calculate where this upgrade will appear as an icon
        purchased = [i for i, u in enumerate(self.upgrades) if u.get("purchased", False)]
        
        # Find position of this upgrade in the purchased list
        if upgrade_idx in purchased:
            j = purchased.index(upgrade_idx)
        else:
            # Estimate position if it was purchased (for animation target)
            purchased_count = len(purchased) + 1  # +1 for the upgrade being purchased
            j = purchased_count - 1
        
        icon_w, icon_h = int(w*0.045), int(w*0.045)
        x = w - icon_w*(j+1) - 10  # Small margin from right edge
        y = int(h*0.08)
        
        return (x, y, icon_w, icon_h)

    def _get_endturn_rect(self, w, h):
        return (int(w*0.39), int(h*0.88), int(w*0.22), int(h*0.07))

    def _get_mute_button_rect(self, w, h):
        button_size = int(min(w, h) * 0.04)
        button_x = w - button_size - 20
        button_y = h - button_size - 20
        return (button_x, button_y, button_size, button_size)

    def _get_activity_log_minimize_button_rect(self, w, h):
        """Get rectangle for the activity log minimize button (only when scrollable log is enabled)"""
        log_x, log_y = self._get_activity_log_current_position(w, h)
        log_width = int(w * 0.44)
        button_size = int(h * 0.025)
        button_x = log_x + log_width - 30
        button_y = log_y
        return (button_x, button_y, button_size, button_size)

    def _get_activity_log_expand_button_rect(self, w, h):
        """Get rectangle for the activity log expand button (only when log is minimized)"""
        log_x, log_y = self._get_activity_log_current_position(w, h)
        
        # Estimate title width based on character count (avoiding pygame dependency in tests)
        title_width = len("Activity Log") * int(h*0.015)  # Rough character width estimate
        
        button_size = int(h * 0.025)
        button_x = log_x + title_width + 10
        button_y = log_y
        return (button_x, button_y, button_size, button_size)

    def _get_activity_log_rect(self, w, h):
        """Get rectangle for the entire activity log area for hover detection"""
        log_x, log_y = self._get_activity_log_current_position(w, h)
        
        if (hasattr(self, 'activity_log_minimized') and 
            self.activity_log_minimized and 
            "compact_activity_display" in self.upgrade_effects):
            # Minimized log - small title bar area
            title_width = len("Activity Log") * int(h*0.015)
            bar_height = int(h * 0.04)
            return (log_x - 5, log_y - 5, title_width + 50, bar_height)
        else:
            # Full log area
            log_width = int(w * 0.44)
            log_height = int(h * 0.22)
            return (log_x - 5, log_y - 5, log_width + 10, log_height + 10)

    def _get_activity_log_base_position(self, w, h):
        """Get the base position of activity log (before any drag offset)"""
        return (int(w*0.04), int(h*0.74))

    def _get_activity_log_current_position(self, w, h):
        """Get the current position of activity log (including drag offset)"""
        base_x, base_y = self._get_activity_log_base_position(w, h)
        return (base_x + self.activity_log_position[0], base_y + self.activity_log_position[1])

    def _in_rect(self, pt, rect):
        x, y = pt
        rx, ry, rw, rh = rect
        return rx <= x <= rx+rw and ry <= y <= ry+rh

    def end_turn(self):
        # Prevent multiple end turn calls during processing
        if self.turn_processing:
            # Play error sound for rejected input
            if hasattr(self, 'sound_manager'):
                self.sound_manager.play_sound('error_beep')
            return False
            
        # Start turn processing
        self.turn_processing = True
        self.turn_processing_timer = self.turn_processing_duration
        
        # Play accepted sound
        if hasattr(self, 'sound_manager'):
            self.sound_manager.play_sound('popup_accept')  # Reuse accept sound for turn confirmation
        # Clear event log at start of turn to show only current-turn events
        # But first store previous messages if scrollable log was already enabled
        if self.scrollable_event_log_enabled and self.messages:
            # Add turn delimiter and store messages from previous turn
            turn_header = f"=== Turn {self.turn + 1} ==="
            self.event_log_history.append(turn_header)
            self.event_log_history.extend(self.messages)
            
        self.messages = []
        
        # Perform all selected actions
        for idx in self.selected_actions:
            action = self.actions[idx]
            
            # Get delegation info if available
            delegation_info = getattr(self, '_action_delegations', {}).get(idx, {
                'delegated': False,
                'effectiveness': 1.0,
                'ap_cost': action.get("ap_cost", 1)
            })
            
            ap_cost = delegation_info['ap_cost']
            effectiveness = delegation_info['effectiveness']
            
            # Deduct Action Points
            self.action_points -= ap_cost
            self.ap_spent_this_turn = True  # Track for UI glow effects
            self.ap_glow_timer = 30  # 30 frames of glow effect
            
            # Deduct money cost using _add to track spending
            self._add('money', -action["cost"])
            
            # Log the action
            action_name = action["name"]
            if delegation_info['delegated']:
                action_name += " (delegated)"
            self.logger.log_action(action_name, action["cost"], self.turn)
            
            # Execute action effects with effectiveness modifier
            if action.get("upside"):
                if effectiveness < 1.0:
                    # For delegated actions, we need to modify the effectiveness
                    # This is a simplified approach - in practice, you might need
                    # more sophisticated effectiveness handling per action type
                    self._execute_action_with_effectiveness(action, "upside", effectiveness)
                else:
                    action["upside"](self)
                    
            if action.get("downside"): 
                action["downside"](self)
            if action.get("rules"): 
                action["rules"](self)
        
        # Clear delegation info for next turn
        if hasattr(self, '_action_delegations'):
            self._action_delegations = {}
        self.selected_actions = []
        self.selected_action_instances = []  # Clear action instances for next turn
        self.action_clicks_this_turn = {}  # Reset click tracking for new turn

        # Staff maintenance - scale up costs and add overheads after first employee
        if self.staff == 0:
            maintenance_cost = 0
        elif self.staff == 1:
            # First employee, just base cost (scaled up from 15 to 25)
            maintenance_cost = 25
        else:
            # Multiple employees - base cost plus overhead per additional employee
            base_cost = 25  # Scaled up from 15
            overhead_per_additional = 10  # Overhead cost for each employee after the first
            maintenance_cost = base_cost + (self.staff - 1) * (base_cost + overhead_per_additional)
        money_before_maintenance = self.money
        self._add('money', -maintenance_cost)  # Use _add to track spending
        
        # Check if we couldn't afford maintenance (money went negative before clamping)
        if money_before_maintenance < maintenance_cost:
            if "comfy_chairs" in self.upgrade_effects and random.random() < 0.75:
                self.messages.append("Comfy chairs helped staff endure unpaid turn.")
            else:
                lost = random.randint(1, max(1, self.staff // 2))
                self.staff = max(0, self.staff - lost)
                self.messages.append(f"Could not pay staff! {lost} staff left.")

        # Update employee productivity and compute consumption (weekly cycle)
        self._update_employee_productivity()

        # Doom rises over time, faster with more staff
        doom_rise = 2 + self.staff // 5 + (1 if self.doom > 60 else 0)
        
        # Apply researcher effects to doom calculation
        if hasattr(self, 'researchers') and self.researchers:
            researcher_effects = self.get_researcher_productivity_effects()
            
            # Apply doom reduction from safety specialists
            if researcher_effects.get('doom_reduction_bonus', 0) > 0:
                doom_reduction = doom_rise * researcher_effects['doom_reduction_bonus']
                doom_rise = max(0, doom_rise - doom_reduction)
                self.messages.append(f"Safety researchers reduced doom increase by {doom_reduction:.1f}")
            
            # Apply doom increase from capabilities research
            if researcher_effects.get('doom_per_research', 0) > 0 and self.research_progress > 0:
                capabilities_doom = self.research_progress * researcher_effects['doom_per_research']
                doom_rise += capabilities_doom
                if capabilities_doom > 0.5:  # Only show message if significant
                    self.messages.append(f"Capabilities research increased doom risk by {capabilities_doom:.1f}")
        
        # Opponents take their turns and contribute to doom
        opponent_doom = 0
        for opponent in self.opponents:
            messages = opponent.take_turn()
            self.messages.extend(messages)
            opponent_doom += opponent.get_impact_on_doom()
            
        # Add opponent doom contribution
        doom_rise += opponent_doom
        self.doom = min(self.max_doom, self.doom + doom_rise)

        # Advance researchers (handle burnout, loyalty, traits)
        if hasattr(self, 'researchers') and self.researchers:
            self.advance_researchers()

        self.trigger_events()
        
        # Check for board member milestone trigger (>$10K spend without accounting software)
        self._check_board_member_milestone()
        
        # Handle deferred events (tick expiration and auto-execute expired ones)
        if hasattr(self, 'deferred_events'):
            expired_events = self.deferred_events.tick_all_events(self)
        
        self.turn += 1
        
        # Reset Action Points for new turn (Phase 2: Staff-Based AP Scaling)
        self.max_action_points = self.calculate_max_ap()
        self.action_points = self.max_action_points
        self.ap_spent_this_turn = False  # Reset glow flag for new turn
        
        # Reset spend tracking for new turn
        self.spend_this_turn = 0
        
        # Decrease glow timer
        if self.ap_glow_timer > 0:
            self.ap_glow_timer -= 1
        
        # Store current turn messages if scrollable event log is now enabled
        # (This handles the case where the feature was enabled during this turn)
        if self.scrollable_event_log_enabled and self.messages:
            # Check if we already added a header for the current turn (before increment)
            current_turn_header = f"=== Turn {self.turn} ==="
            if not (self.event_log_history and current_turn_header in self.event_log_history[-5:]):
                self.event_log_history.append(current_turn_header)
            self.event_log_history.extend(self.messages)

        # Log turn summary before checking game over conditions
        self.logger.log_turn_summary(self.turn, self.money, self.staff, self.reputation, self.doom)

        # Win/lose conditions
        game_end_reason = None
        if self.doom >= self.max_doom:
            self.game_over = True
            game_end_reason = "p(Doom) reached maximum"
            self.messages.append("p(Doom) has reached maximum! The world is lost.")
        else:
            # Check if any opponent has reached 100% progress
            for opponent in self.opponents:
                if opponent.progress >= 100:
                    self.game_over = True
                    game_end_reason = f"{opponent.name} deployed dangerous AGI"
                    self.messages.append(f"{opponent.name} has deployed dangerous AGI. Game over!")
                    break
                    
        if not self.game_over and self.staff == 0:
            self.game_over = True
            game_end_reason = "All staff left"
            self.messages.append("All your staff have left. Game over!")

        self.staff = max(0, self.staff)
        self.reputation = max(0, self.reputation)
        self.money = max(self.money, 0)

        # If game ended, get detailed scenario and log final state
        if self.game_over and game_end_reason:
            # Get detailed end game scenario
            self.end_game_scenario = end_game_scenarios.get_scenario(self)
            
            # Update the message with the scenario title
            if self.end_game_scenario:
                self.messages.append(f"GAME OVER: {self.end_game_scenario.title}")
            
            final_resources = {
                'money': self.money,
                'staff': self.staff,
                'reputation': self.reputation,
                'doom': self.doom
            }
            self.logger.log_game_end(game_end_reason, self.turn, final_resources)
            log_path = self.logger.write_log_file()
            if log_path:
                self.messages.append(f"Game log saved to: {log_path}")

        # Save high score if achieved
        self.save_highscore()
        
        # Process delayed actions
        resolved_actions = self.process_delayed_actions()
        
        # Add daily news feed for turn impact feedback
        daily_news = self.get_daily_news()
        self.messages.append(daily_news)
        
        # Update spend tracking display
        self.update_spend_tracking()
        
        # Check technical debt consequences (accidents, reputation risks, system failures)
        self.check_debt_consequences()
        
        # Reset spend tracking for next turn
        self.spend_this_turn = 0
        
        # Update UI transitions - animations advance each frame/turn
        self._update_ui_transitions()
        
        # Reset turn processing state (processing will be handled by timer in main loop)
        # The timer will count down and reset turn_processing to False
        return True  # Indicate successful turn end
    
    def update_turn_processing(self):
        """Update turn processing timer and handle transition effects."""
        if self.turn_processing:
            self.turn_processing_timer -= 1
            if self.turn_processing_timer <= 0:
                self.turn_processing = False
                self.turn_processing_timer = 0

    def trigger_events(self):
        """Trigger events using both the original and enhanced event systems."""
        # Handle original events (backward compatibility)
        for event_dict in self.events:
            if event_dict["trigger"](self):
                event_dict["effect"](self)
                event_message = f"Event: {event_dict['name']} - {event_dict['desc']}"
                self.messages.append(event_message)
                # Log the event
                self.logger.log_event(event_dict["name"], event_dict["desc"], self.turn)
        
        # Handle enhanced events (if enabled)
        if self.enhanced_events_enabled:
            self._trigger_enhanced_events()
    
    def _trigger_enhanced_events(self):
        """Trigger enhanced events with popup/deferred support."""
        from src.features.event_system import create_enhanced_events
        
        # Get enhanced events (in a real implementation, these would be stored)
        enhanced_events = create_enhanced_events()
        
        for event in enhanced_events:
            if event.trigger(self):
                if event.event_type == EventType.POPUP:
                    # Add to pending popup events for UI handling
                    self.pending_popup_events.append(event)
                else:
                    # Handle normal/deferred events immediately
                    self._handle_triggered_event(event)
    
    def _handle_triggered_event(self, event):
        """Handle a triggered event based on its type."""
        if event.event_type == EventType.NORMAL:
            # Execute immediately like original events
            event.execute_effect(self, EventAction.ACCEPT)
            event_message = f"Event: {event.name} - {event.desc}"
            self.messages.append(event_message)
            self.logger.log_event(event.name, event.desc, self.turn)
        elif event.event_type == EventType.DEFERRED:
            # For now, auto-defer deferred events (UI will handle choice later)
            if event.defer(self.turn):
                self.deferred_events.add_deferred_event(event)
                self.messages.append(f"Deferred: {event.name} - {event.desc}")
                self.logger.log_event(f"Deferred: {event.name}", event.desc, self.turn)
    
    def handle_popup_event_action(self, event, action: EventAction):
        """Handle player action on a popup event."""
        if action == EventAction.DEFER and event.can_be_deferred():
            if event.defer(self.turn):
                self.deferred_events.add_deferred_event(event)
                self.messages.append(f"Deferred: {event.name}")
        else:
            event.execute_effect(self, action)
        
        # Remove from pending popup events
        if event in self.pending_popup_events:
            self.pending_popup_events.remove(event)
        
        # Log the action
        self.logger.log_event(f"Player {action.value}: {event.name}", event.desc, self.turn)
    
    def handle_deferred_event_action(self, event, action: EventAction):
        """Handle player action on a deferred event."""
        event.execute_effect(self, action)
        self.deferred_events.remove_event(event)
        self.logger.log_event(f"Resolved deferred: {event.name}", f"Action: {action.value}", self.turn)

    # --- High score --- #
    def load_highscore(self):
        try:
            with open(SCORE_FILE, "r") as f:
                data = json.load(f)
            if self.seed in data:
                return data[self.seed]
            return max(data.values(), default=0)
        except Exception:
            return 0

    def save_highscore(self):
        try:
            if not self.game_over:
                return
            score = self.turn
            if os.path.exists(SCORE_FILE):
                with open(SCORE_FILE, "r") as f:
                    data = json.load(f)
            else:
                data = {}
            prev = data.get(self.seed, 0)
            if score > prev:
                data[self.seed] = score
                with open(SCORE_FILE, "w") as f:
                    json.dump(data, f)
                self.highscore = score
        except Exception:
            pass
    
    # --- Research Quality System --- #
    
    def set_research_quality(self, quality: ResearchQuality) -> None:
        """
        Set the current research quality approach for future research actions.
        
        Args:
            quality: The research quality level to use (rushed, standard, thorough)
        """
        self.current_research_quality = quality
        self.messages.append(f"Research approach set to: {quality.value.title()}")
        
        # Unlock the research quality system on first use
        if not self.research_quality_unlocked:
            self.research_quality_unlocked = True
            self.messages.append("🔬 Research Quality System unlocked! Choose your approach wisely.")
    
    def create_research_project(self, name: str, base_cost: int, base_duration: int) -> ResearchProject:
        """
        Create a new research project with the current quality settings.
        
        Args:
            name: Project name/identifier
            base_cost: Base monetary cost
            base_duration: Base time cost in action points
            
        Returns:
            Configured ResearchProject instance
        """
        project = ResearchProject(name, base_cost, base_duration)
        project.set_quality_level(self.current_research_quality)
        self.active_research_projects.append(project)
        return project
    
    def complete_research_project(self, project: ResearchProject) -> None:
        """
        Mark a research project as completed and apply debt changes.
        
        Args:
            project: The research project to complete
        """
        if project in self.active_research_projects:
            self.active_research_projects.remove(project)
        
        project.completed = True
        self.completed_research_projects.append(project)
        
        # Apply technical debt changes
        modifiers = project.get_quality_modifiers()
        if modifiers.debt_change != 0:
            if modifiers.debt_change > 0:
                self.technical_debt.add_debt(modifiers.debt_change)
                self.messages.append(f"⚠️ Technical debt increased by {modifiers.debt_change} points")
            else:
                reduced = self.technical_debt.reduce_debt(abs(modifiers.debt_change))
                if reduced > 0:
                    self.messages.append(f"✅ Technical debt reduced by {reduced} points")
    
    def execute_debt_reduction_action(self, action_name: str) -> bool:
        """
        Execute a technical debt reduction action.
        
        Args:
            action_name: Name of the debt reduction action to execute
            
        Returns:
            True if action was successfully executed, False otherwise
        """
        from src.core.research_quality import get_debt_reduction_actions
        
        debt_actions = get_debt_reduction_actions()
        action = next((a for a in debt_actions if a["name"] == action_name), None)
        
        if not action:
            return False
        
        # Check cost requirements
        if action.get("cost", 0) > self.money:
            self.messages.append(f"❌ Insufficient funds for {action_name}")
            return False
        
        # Check staff requirements
        if action.get("requires_staff", False):
            staff_type = action.get("staff_type", "research_staff")
            min_staff = action.get("min_staff", 1)
            available_staff = getattr(self, staff_type, 0)
            
            if available_staff < min_staff:
                self.messages.append(f"❌ Need {min_staff} {staff_type.replace('_', ' ')} for {action_name}")
                return False
        
        # Check action points
        ap_cost = action.get("ap_cost", 1)
        if self.action_points < ap_cost:
            self.messages.append(f"❌ Need {ap_cost} Action Points for {action_name}")
            return False
        
        # Execute the action
        self.action_points -= ap_cost
        
        if action_name == "Refactoring Sprint":
            cost = action["cost"]
            self._add('money', -cost)
            debt_reduction = random.randint(*action["debt_reduction"])
            reduced = self.technical_debt.reduce_debt(debt_reduction)
            self.messages.append(f"🔧 Refactoring sprint completed! Reduced technical debt by {reduced} points")
            
        elif action_name == "Safety Audit":
            cost = action["cost"]
            self._add('money', -cost)
            reduced = self.technical_debt.reduce_debt(action["debt_reduction"][0])
            rep_bonus = action.get("reputation_bonus", 0)
            if rep_bonus > 0:
                self._add('reputation', rep_bonus)
            self.messages.append(f"🛡️ Safety audit completed! Reduced debt by {reduced} points, gained reputation")
            
        elif action_name == "Code Review":
            available_researchers = getattr(self, "research_staff", 0)
            cost_per = action["cost_per_researcher"]
            total_cost = cost_per * available_researchers
            
            if self.money < total_cost:
                self.messages.append(f"❌ Need ${total_cost}k for full code review")
                return False
                
            self._add('money', -total_cost)
            debt_reduction_per = action["debt_reduction_per_researcher"]
            total_reduction = debt_reduction_per * available_researchers
            reduced = self.technical_debt.reduce_debt(total_reduction)
            self.messages.append(f"👥 Code review with {available_researchers} researchers completed! Reduced debt by {reduced} points")
        
        return True
    
    def get_research_effectiveness_modifier(self) -> float:
        """
        Get the current research effectiveness modifier based on technical debt.
        
        Returns:
            Multiplier for research effectiveness (0.85 = 15% penalty)
        """
        return self.technical_debt.get_research_speed_penalty()
    
    def check_debt_consequences(self) -> None:
        """
        Check and apply consequences of accumulated technical debt.
        Called during end_turn processing.
        """
        debt_level = self.technical_debt.accumulated_debt
        
        # Check for accident events
        accident_chance = self.technical_debt.get_accident_chance()
        if accident_chance > 0 and random.random() < accident_chance:
            self._trigger_debt_accident()
        
        # Check for reputation risks
        if self.technical_debt.has_reputation_risk() and random.random() < 0.1:
            rep_loss = random.randint(1, 3)
            self._add('reputation', -rep_loss)
            self.messages.append(f"📰 Technical debt issues exposed in media! Lost {rep_loss} reputation")
        
        # Check for system failure events
        if self.technical_debt.can_trigger_system_failure() and random.random() < 0.05:
            self._trigger_system_failure()
    
    def _trigger_debt_accident(self) -> None:
        """Trigger a technical debt-related accident."""
        accident_types = [
            ("Research setback due to buggy code", lambda: self._add('research_progress', -random.randint(5, 15))),
            ("Security breach from poor validation", lambda: self._add('reputation', -random.randint(2, 4))),
            ("Compute system crash from technical debt", lambda: self._add('compute', -random.randint(5, 10))),
        ]
        
        accident_name, accident_effect = random.choice(accident_types)
        accident_effect()
        self.messages.append(f"💥 ACCIDENT: {accident_name}")
    
    def _trigger_system_failure(self) -> None:
        """Trigger a major system failure due to excessive technical debt."""
        failure_types = [
            ("Critical system failure! Major research setback", 
             lambda: (self._add('research_progress', -random.randint(20, 40)),
                     self._add('reputation', -random.randint(3, 6)))),
            ("Catastrophic infrastructure collapse! Financial and reputation damage",
             lambda: (self._add('money', -random.randint(50, 100)),
                     self._add('reputation', -random.randint(4, 8)))),
            ("Major safety incident due to accumulated shortcuts!",
             lambda: (self._add('doom', random.randint(10, 20)),
                     self._add('reputation', -random.randint(5, 10)))),
        ]
        
        failure_name, failure_effect = random.choice(failure_types)
        failure_effect()
        self.messages.append(f"🚨 SYSTEM FAILURE: {failure_name}")
        
        # Reduce some technical debt after a major failure (lessons learned)
        reduced = self.technical_debt.reduce_debt(random.randint(3, 7))
        self.messages.append(f"Lessons learned from failure. Technical debt reduced by {reduced} points.")
    
    def get_debt_summary_for_ui(self) -> Dict[str, int]:
        """
        Get technical debt summary for UI display.
        
        Returns:
            Dictionary with debt information for UI rendering
        """
        summary = self.technical_debt.get_debt_summary()
        summary["research_penalty"] = int((1.0 - self.get_research_effectiveness_modifier()) * 100)
        summary["accident_chance"] = int(self.technical_debt.get_accident_chance() * 100)
        summary["has_reputation_risk"] = self.technical_debt.has_reputation_risk()
        summary["can_system_failure"] = self.technical_debt.can_trigger_system_failure()
        return summary

    # --- Tutorial settings --- #
    TUTORIAL_SETTINGS_FILE = "tutorial_settings.json"
    
    def load_tutorial_settings(self):
        """Load tutorial settings from file."""
        try:
            with open(self.TUTORIAL_SETTINGS_FILE, "r") as f:
                data = json.load(f)
            self.tutorial_enabled = data.get("tutorial_enabled", True)
            self.tutorial_shown_milestones = set(data.get("tutorial_shown_milestones", []))
            self.first_game_launch = data.get("first_game_launch", True)
        except Exception:
            # Use defaults for first-time players
            self.tutorial_enabled = True
            self.tutorial_shown_milestones = set()
            self.first_game_launch = True
    
    def save_tutorial_settings(self):
        """Save tutorial settings to file."""
        try:
            data = {
                "tutorial_enabled": self.tutorial_enabled,
                "tutorial_shown_milestones": list(self.tutorial_shown_milestones),
                "first_game_launch": False  # No longer first launch after this save
            }
            with open(self.TUTORIAL_SETTINGS_FILE, "w") as f:
                json.dump(data, f)
        except Exception:
            pass
    
    def show_tutorial_message(self, milestone_id, title, content):
        """Queue a tutorial message to be shown."""
        if self.tutorial_enabled and milestone_id not in self.tutorial_shown_milestones:
            self.pending_tutorial_message = {
                "milestone_id": milestone_id,
                "title": title,
                "content": content
            }
    
    def get_employee_productive_actions(self, employee_id):
        """
        Get available productive actions for a specific employee.
        
        Args:
            employee_id (int): The ID of the employee blob
            
        Returns:
            dict: Information about the employee's productive actions, or None if not found
        """
        # Find the employee blob
        employee_blob = None
        for blob in self.employee_blobs:
            if blob['id'] == employee_id:
                employee_blob = blob
                break
        
        if not employee_blob:
            return None
        
        category = get_employee_category(employee_blob['subtype'])
        if not category:
            return None
        
        actions = get_available_actions(category)
        if not actions:
            return None
        
        # Check requirements for each action
        total_employees = len([b for b in self.employee_blobs if b['type'] in ['employee', 'manager']])
        compute_per_employee = self.compute / max(total_employees, 1) if total_employees > 0 else 0
        
        action_info = []
        for i, action in enumerate(actions):
            requirements_met, failure_reason = check_action_requirements(action, self, compute_per_employee)
            action_info.append({
                'index': i,
                'name': action['name'],
                'description': action['description'],
                'effectiveness_bonus': action['effectiveness_bonus'],
                'requirements_met': requirements_met,
                'failure_reason': failure_reason,
                'is_selected': i == employee_blob['productive_action_index']
            })
        
        return {
            'employee_id': employee_id,
            'employee_subtype': employee_blob['subtype'],
            'category': category,
            'current_action_index': employee_blob['productive_action_index'],
            'current_action_active': employee_blob.get('productive_action_active', False),
            'current_action_bonus': employee_blob.get('productive_action_bonus', 1.0),
            'available_actions': action_info
        }
    
    def set_employee_productive_action(self, employee_id, action_index):
        """
        Set the productive action for a specific employee.
        
        Args:
            employee_id (int): The ID of the employee blob
            action_index (int): The index of the action to set
            
        Returns:
            tuple: (success (bool), message (str))
        """
        # Find the employee blob
        employee_blob = None
        for blob in self.employee_blobs:
            if blob['id'] == employee_id:
                employee_blob = blob
                break
        
        if not employee_blob:
            return False, f"Employee {employee_id} not found"
        
        category = get_employee_category(employee_blob['subtype'])
        if not category:
            return False, f"No productive actions available for {employee_blob['subtype']}"
        
        actions = get_available_actions(category)
        if not actions or action_index < 0 or action_index >= len(actions):
            return False, f"Invalid action index {action_index}"
        
        # Set the new action
        employee_blob['productive_action_index'] = action_index
        action_name = actions[action_index]['name']
        
        self.messages.append(f"{employee_blob['subtype'].title()} (ID:{employee_id}) assigned to: {action_name}")
        
        return True, f"Action set to {action_name}"
    
    def get_all_employee_productive_actions_summary(self):
        """
        Get a summary of all employees' productive actions for debugging/logging.
        
        Returns:
            list: List of employee productive action summaries
        """
        summary = []
        
        for blob in self.employee_blobs:
            if blob['type'] in ['employee', 'manager']:
                category = get_employee_category(blob['subtype'])
                if category:
                    actions = get_available_actions(category)
                    if actions and blob['productive_action_index'] < len(actions):
                        current_action = actions[blob['productive_action_index']]
                        summary.append({
                            'id': blob['id'],
                            'type': blob['type'],
                            'subtype': blob['subtype'],
                            'category': category,
                            'current_action': current_action['name'],
                            'action_index': blob['productive_action_index'],
                            'is_active': blob.get('productive_action_active', False),
                            'bonus': blob.get('productive_action_bonus', 1.0),
                            'productivity': blob.get('productivity', 0.0)
                        })
        
        return summary

    def dismiss_tutorial_message(self):
        """Dismiss the current tutorial message and mark milestone as shown."""
        if self.pending_tutorial_message:
            milestone_id = self.pending_tutorial_message["milestone_id"]
            self.tutorial_shown_milestones.add(milestone_id)
            self.pending_tutorial_message = None
            self.save_tutorial_settings()
    
    def _hire_employee_subtype(self, subtype_id):
        """Hire an employee of a specific subtype using the employee subtypes system."""
        from src.core.employee_subtypes import EMPLOYEE_SUBTYPES, apply_subtype_effects
        
        if subtype_id not in EMPLOYEE_SUBTYPES:
            self.messages.append(f"Unknown employee subtype: {subtype_id}")
            return
        
        subtype = EMPLOYEE_SUBTYPES[subtype_id]
        
        # Check unlock condition if it exists
        if subtype.get("unlock_condition") and not subtype["unlock_condition"](self):
            self.messages.append(f"{subtype['name']} is not available yet.")
            return
        
        # Apply the subtype effects using the employee subtypes system
        success, message = apply_subtype_effects(self, subtype_id)
        
        if success:
            self.messages.append(message)
        else:
            self.messages.append(f"Failed to hire {subtype['name']}: {message}")
    
    def _scout_opponents(self):
        """Scout competing labs to gather intelligence on their capabilities."""
        messages = []
        discoveries = 0
        
        # Enhanced capabilities with magical orb
        if hasattr(self, 'magical_orb_active') and self.magical_orb_active:
            messages.append("🔮 MAGICAL ORB OF SEEING ACTIVATED")
            messages.append("Penetrating digital infrastructure across the globe...")
            
        # First, check if any opponents can be discovered
        undiscovered_opponents = [opp for opp in self.opponents if not opp.discovered]
        
        # Enhanced discovery rate with magical orb
        discovery_chance = 0.9 if (hasattr(self, 'magical_orb_active') and self.magical_orb_active) else 0.6
        
        if undiscovered_opponents and random.random() < discovery_chance:
            # Discover a new opponent
            new_opponent = random.choice(undiscovered_opponents)
            new_opponent.discover()
            discoveries += 1
            if hasattr(self, 'magical_orb_active') and self.magical_orb_active:
                messages.append(f"🌐 SURVEILLANCE BREAKTHROUGH: Orbital data streams reveal {new_opponent.name}")
                messages.append(f"→ Access granted to laptop and mobile communications...")
                messages.append(f"→ {new_opponent.description}")
            else:
                messages.append(f"Intelligence breakthrough! Discovered new competing lab: {new_opponent.name}")
                messages.append(f"→ {new_opponent.description}")
        
        # Scout stats from known opponents
        discovered_opponents = [opp for opp in self.opponents if opp.discovered]
        
        if discovered_opponents:
            # With magical orb, scout multiple opponents and stats
            if hasattr(self, 'magical_orb_active') and self.magical_orb_active:
                # Scout all discovered opponents with enhanced success
                for target_opponent in discovered_opponents:
                    stats_to_scout = ['budget', 'capabilities_researchers', 'lobbyists', 'compute', 'progress']
                    # Scout 2-3 stats per opponent with high success rate
                    num_stats = random.randint(2, 3)
                    for _ in range(num_stats):
                        stat_to_scout = random.choice(stats_to_scout)
                        # Force success with magical orb and remove stat from list to avoid duplicates
                        if stat_to_scout in stats_to_scout:
                            stats_to_scout.remove(stat_to_scout)
                            success, value, message = target_opponent.scout_stat(stat_to_scout)
                            if not target_opponent.discovered_stats[stat_to_scout]:
                                # Force discovery with magical orb
                                target_opponent.discovered_stats[stat_to_scout] = True
                                actual_value = getattr(target_opponent, stat_to_scout)
                                target_opponent.known_stats[stat_to_scout] = actual_value
                                discoveries += 1
                                messages.append(f"📱 Digital intercept: {target_opponent.name}'s {stat_to_scout}: {actual_value}")
                            else:
                                messages.append(f"📊 Confirming {target_opponent.name}'s {stat_to_scout}: {value}")
            else:
                # Standard scouting
                target_opponent = random.choice(discovered_opponents)
                
                # Try to scout a random stat
                stats_to_scout = ['budget', 'capabilities_researchers', 'lobbyists', 'compute', 'progress']
                stat_to_scout = random.choice(stats_to_scout)
                
                success, value, message = target_opponent.scout_stat(stat_to_scout)
                messages.append(message)
                
                if success:
                    discoveries += 1
        
        # Add intelligence gained message
        if discoveries > 0:
            if hasattr(self, 'magical_orb_active') and self.magical_orb_active:
                messages.append(f"🔮 SURVEILLANCE MATRIX ANALYSIS COMPLETE: {discoveries} intelligence targets processed")
                messages.append("Global data streams flowing through the orb... No device is hidden from its gaze.")
                # Enhanced reputation gain with magical orb
                self._add('reputation', min(3, discoveries))
            else:
                messages.append(f"Intelligence gathering successful! ({discoveries} new insights)")
                # Small reputation gain for successful intelligence work
                self._add('reputation', 1)
        else:
            if hasattr(self, 'magical_orb_active') and self.magical_orb_active:
                messages.append("🔮 Orb scanning global networks... All targets already under surveillance.")
            else:
                messages.append("Intelligence gathering yielded limited results this time.")
        
        # Add all messages to game state
        for msg in messages:
            self.messages.append(msg)
    
    def _trigger_competitor_discovery(self):
        """Trigger discovery of a new competitor through intelligence."""
        undiscovered_opponents = [opp for opp in self.opponents if not opp.discovered]
        
        if undiscovered_opponents:
            new_opponent = random.choice(undiscovered_opponents)
            new_opponent.discover()
            self.messages.append(f"INTELLIGENCE ALERT: New competitor detected - {new_opponent.name}")
            self.messages.append(f"→ {new_opponent.description}")
            self.messages.append("Use 'Scout Opponents' action to gather more intelligence on their capabilities.")
        else:
            self.messages.append("Intelligence reports suggest all major competitors are now known.")
    
    def _provide_competitor_update(self):
        """Provide an intelligence update on known competitors."""
        discovered_opponents = [opp for opp in self.opponents if opp.discovered]
        
        if discovered_opponents:
            target = random.choice(discovered_opponents)
            
            # Generate a random intelligence snippet
            snippets = [
                f"{target.name} has been recruiting aggressively this quarter.",
                f"Sources report {target.name} secured additional funding recently.", 
                f"{target.name} was spotted at a major AI conference last week.",
                f"Technical staff departures reported at {target.name}.",
                f"{target.name} has increased their compute infrastructure.",
                f"Regulatory filings suggest {target.name} is preparing for new announcements."
            ]
            
            selected_snippet = random.choice(snippets)
            self.messages.append(f"INTELLIGENCE UPDATE: {selected_snippet}")
            self.messages.append("Consider using 'Scout Opponents' for detailed intelligence gathering.")
    
    def _trigger_expense_request(self):
        """Trigger an employee expense request event that requires player decision."""
        from src.features.event_system import Event, EventType, EventAction
        
        # Define different types of expense requests
        expense_types = [
            {
                "type": "training",
                "employee": "Research Staff",
                "item": "AI Safety Conference Registration", 
                "cost": 75,
                "approve_effect": lambda gs: (gs._add('money', -75), gs._add('reputation', 2), gs._add('research_staff', 1)),
                "deny_effect": lambda gs: (gs.messages.append("Employee morale slightly affected by denied training request."),),
                "description": "Professional development opportunity to enhance research capabilities"
            },
            {
                "type": "equipment",
                "employee": "Operations Specialist",
                "item": "Upgraded Development Workstation",
                "cost": 120,
                "approve_effect": lambda gs: (gs._add('money', -120), gs._add('compute', 5)),
                "deny_effect": lambda gs: (gs.messages.append("Operations efficiency may be impacted by outdated equipment."),),
                "description": "Hardware upgrade to improve operational efficiency and compute resources"
            },
            {
                "type": "research_materials",
                "employee": "Data Scientist", 
                "item": "Research Dataset License",
                "cost": 90,
                "approve_effect": lambda gs: (gs._add('money', -90), gs._add('research_progress', 5)),
                "deny_effect": lambda gs: (gs.messages.append("Research progress may slow without access to key datasets."),),
                "description": "Access to proprietary datasets for advanced research projects"
            },
            {
                "type": "collaboration",
                "employee": "Manager",
                "item": "Industry Networking Event",
                "cost": 60,
                "approve_effect": lambda gs: (gs._add('money', -60), gs._add('reputation', 3)),
                "deny_effect": lambda gs: (gs.messages.append("Missed networking opportunities may limit future collaborations."),),
                "description": "Professional networking to build industry relationships"
            }
        ]
        
        # Select a random expense request
        expense = random.choice(expense_types)
        
        # Create the popup event
        event_name = f"Expense Request: {expense['item']}"
        event_desc = (f"{expense['employee']} requests approval for: {expense['item']} (${expense['cost']})\n\n"
                     f"Purpose: {expense['description']}\n\n"
                     f"Approve the expense or deny the request?")
        
        def approve_expense(gs):
            if gs.money >= expense['cost']:
                expense['approve_effect'](gs)
                gs.messages.append(f"Approved: {expense['item']} (${expense['cost']})")
                return f"Expense approved. {expense['employee']} appreciates the investment."
            else:
                gs.messages.append(f"Insufficient funds to approve {expense['item']} (need ${expense['cost']}, have ${gs.money})")
                return "Insufficient funds for approval."
        
        def deny_expense(gs):
            expense['deny_effect'](gs)
            gs.messages.append(f"Denied: {expense['item']}")
            return f"Expense request denied. {expense['employee']} understands the budget constraints."
        
        # Create event with approve/deny options
        popup_event = Event(
            name=event_name,
            desc=event_desc,
            trigger=lambda gs: True,  # Already triggered
            effect=approve_expense,   # Default effect is approval
            event_type=EventType.POPUP,
            available_actions=[EventAction.ACCEPT, EventAction.DISMISS],
            reduce_effect=deny_expense
        )
        
        # Add to popup event queue if enhanced events are enabled
        if getattr(self, 'enhanced_events_enabled', False):
            if not hasattr(self, 'pending_popup_events'):
                self.pending_popup_events = []
            self.pending_popup_events.append(popup_event)
        else:
            # Fallback to simple message-based system
            self.messages.append(f"EXPENSE REQUEST: {expense['employee']} requests {expense['item']} (${expense['cost']})")
            self.messages.append(f"Purpose: {expense['description']}")
            self.messages.append("Enhanced event system required for interactive expense approval.")
    
    def _trigger_hiring_dialog(self):
        """Trigger the employee hiring dialog with available employee subtypes."""
        from src.core.employee_subtypes import get_available_subtypes, get_hiring_complexity_level
        from src.features.onboarding import onboarding
        
        # Check if this is the first time attempting to hire staff
        if onboarding.should_show_mechanic_help('first_staff_hire'):
            # Store the mechanic to show help later in main loop 
            self._pending_first_time_help = 'first_staff_hire'
        
        # Get available employee subtypes based on current game state
        available_subtypes = get_available_subtypes(self)
        complexity_level = get_hiring_complexity_level(self)
        
        if not available_subtypes:
            self.messages.append("No employees available for hiring at this time.")
            return
        
        # Set up the hiring dialog state
        self.pending_hiring_dialog = {
            "available_subtypes": available_subtypes,
            "complexity_level": complexity_level,
            "title": f"Hire Employee - {complexity_level['description']}",
            "description": complexity_level['complexity_note']
        }
    
    def select_employee_subtype(self, subtype_id):
        """Handle player selection of an employee subtype."""
        if not self.pending_hiring_dialog:
            return False, "No hiring dialog active."
        
        # Special case: specialist researcher opens researcher pool
        if subtype_id == "specialist_researcher":
            # Ensure researcher pool is available
            if not hasattr(self, 'available_researchers') or not self.available_researchers:
                # Auto-refresh if empty
                self.refresh_researcher_hiring_pool()
            
            # Switch to researcher hiring mode
            self.pending_hiring_dialog["mode"] = "researcher_pool"
            self.pending_hiring_dialog["selected_subtype"] = subtype_id
            return True, "Showing available specialist researchers."
        
        # Find the selected subtype
        selected_subtype = None
        for subtype_info in self.pending_hiring_dialog["available_subtypes"]:
            if subtype_info["id"] == subtype_id:
                selected_subtype = subtype_info
                break
        
        if not selected_subtype:
            return False, f"Invalid employee subtype: {subtype_id}"
        
        if not selected_subtype["affordable"]:
            return False, f"Cannot afford {selected_subtype['data']['name']} - need ${selected_subtype['data']['cost']} and {selected_subtype['data']['ap_cost']} AP"
        
        # Deduct costs
        subtype_data = selected_subtype["data"]
        self.money -= subtype_data["cost"]
        self.action_points -= subtype_data["ap_cost"]
        
        # Apply employee effects
        from src.core.employee_subtypes import apply_subtype_effects
        success, message = apply_subtype_effects(self, subtype_id)
        
        if success:
            self.messages.append(message)
            # Clear the hiring dialog
            self.pending_hiring_dialog = None
            return True, message
        else:
            # Refund if something went wrong
            self.money += subtype_data["cost"]
            self.action_points += subtype_data["ap_cost"]
            return False, message
    
    def select_researcher_from_pool(self, researcher_index: int):
        """Handle player selection of a researcher from the hiring pool."""
        if not self.pending_hiring_dialog or self.pending_hiring_dialog.get("mode") != "researcher_pool":
            return False, "No researcher pool dialog active."
        
        # Hire the selected researcher
        success, message = self.hire_researcher(researcher_index)
        
        if success:
            # Clear the hiring dialog
            self.pending_hiring_dialog = None
            return True, message
        else:
            return False, message
    
    def dismiss_hiring_dialog(self):
        """Dismiss the hiring dialog without making a selection."""
        if self.pending_hiring_dialog:
            self.pending_hiring_dialog = None
    
    def _create_upgrade_transition(self, upgrade_idx, start_rect, end_rect):
        """Create a smooth transition animation for an upgrade moving from button to icon."""
        transition = {
            'type': 'upgrade_transition',
            'upgrade_idx': upgrade_idx,
            'start_rect': start_rect,
            'end_rect': end_rect,
            'progress': 0.0,
            'duration': 45,  # Longer duration for more elegant motion (1.5 seconds)
            'trail_points': [],  # For visual trail effect
            'particle_trail': [],  # Enhanced particle system for more dramatic effect
            'glow_timer': 90,  # Extended glow time for better visual feedback
            'glow_intensity': 0,  # Current glow intensity for smooth fade-in
            'completed': False,
            'arc_height': 80,  # More dramatic arc height
            'ease_type': 'cubic_out'  # Smooth deceleration easing
        }
        self.ui_transitions.append(transition)
        self.upgrade_transitions[upgrade_idx] = transition
        return transition
    
    def _update_ui_transitions(self):
        """Update all active UI transitions."""
        transitions_to_remove = []
        
        for transition in self.ui_transitions:
            if transition['type'] == 'upgrade_transition':
                self._update_upgrade_transition(transition)
                
                # Mark completed transitions for removal
                if transition['completed'] and transition['glow_timer'] <= 0:
                    transitions_to_remove.append(transition)
        
        # Remove completed transitions
        for transition in transitions_to_remove:
            self.ui_transitions.remove(transition)
            if transition['upgrade_idx'] in self.upgrade_transitions:
                del self.upgrade_transitions[transition['upgrade_idx']]
    
    def _update_upgrade_transition(self, transition):
        """Update a single upgrade transition animation with enhanced effects."""
        if not transition['completed']:
            # Advance animation progress with configurable easing
            transition['progress'] = min(1.0, transition['progress'] + (1.0 / transition['duration']))
            
            # Calculate eased progress for smoother motion
            eased_progress = self._apply_easing(transition['progress'], transition.get('ease_type', 'cubic_out'))
            
            # Add trail point for current position
            current_pos = self._interpolate_position(
                transition['start_rect'], 
                transition['end_rect'], 
                eased_progress,
                transition.get('arc_height', 80)
            )
            
            # Enhanced trail system with varying properties
            transition['trail_points'].append({
                'pos': current_pos,
                'alpha': 255,
                'age': 0,
                'size': 12,  # Larger initial size
                'color_variation': random.randint(-20, 20)  # Color variation for organic feel
            })
            
            # Add particle effects for more dramatic visual impact
            if len(transition['trail_points']) % 3 == 0:  # Every 3rd frame
                self._add_particle_to_trail(transition, current_pos)
            
            # Limit trail length for performance
            if len(transition['trail_points']) > 15:  # Longer trail
                transition['trail_points'].pop(0)
            
            # Mark as completed when progress reaches 1.0
            if transition['progress'] >= 1.0:
                transition['completed'] = True
        
        # Update trail points with enhanced fading
        for point in transition['trail_points']:
            point['age'] += 1
            # Smoother alpha fade with size reduction
            fade_factor = max(0, 1.0 - (point['age'] / 20.0))
            point['alpha'] = int(255 * fade_factor)
            point['size'] = max(2, int(point['size'] * fade_factor))
        
        # Update particle trail
        for particle in transition.get('particle_trail', []):
            particle['age'] += 1
            particle['alpha'] = max(0, 180 - (particle['age'] * 12))
            # Add slight drift to particles
            particle['pos'][0] += particle['velocity'][0]
            particle['pos'][1] += particle['velocity'][1]
            particle['velocity'][1] += 0.2  # Gravity effect
        
        # Remove fully faded elements
        transition['trail_points'] = [p for p in transition['trail_points'] if p['alpha'] > 0]
        transition['particle_trail'] = [p for p in transition.get('particle_trail', []) if p['alpha'] > 0]
        
        # Enhanced glow system with smooth fade-in and pulsing
        if transition['completed']:
            if transition['glow_timer'] > 0:
                transition['glow_timer'] -= 1
                # Smooth glow intensity changes
                max_intensity = 255
                fade_duration = 30
                if transition['glow_timer'] > fade_duration:
                    transition['glow_intensity'] = min(max_intensity, transition['glow_intensity'] + 8)
                else:
                    # Fade out
                    transition['glow_intensity'] = int(max_intensity * (transition['glow_timer'] / fade_duration))
        else:
            # Building up glow as transition progresses
            transition['glow_intensity'] = int(100 * transition['progress'])
    
    def _interpolate_position(self, start_rect, end_rect, progress, arc_height=80):
        """Interpolate position between start and end rectangles with enhanced curved motion."""
        # Use easeOutCubic for smooth deceleration
        eased_progress = 1 - (1 - progress) ** 3
        
        start_x = start_rect[0] + start_rect[2] // 2  # Center of start rect
        start_y = start_rect[1] + start_rect[3] // 2
        end_x = end_rect[0] + end_rect[2] // 2  # Center of end rect  
        end_y = end_rect[1] + end_rect[3] // 2
        
        # Create more dramatic curved arc path
        mid_x = (start_x + end_x) / 2
        # Dynamic arc height based on distance and direction
        distance = ((end_x - start_x) ** 2 + (end_y - start_y) ** 2) ** 0.5
        dynamic_arc_height = min(arc_height, distance * 0.3)  # Scale with distance
        mid_y = min(start_y, end_y) - dynamic_arc_height
        
        # Enhanced Bezier curve with control points for more elegant motion
        t = eased_progress
        
        # Use cubic Bezier for even smoother curves
        control1_x = start_x + (mid_x - start_x) * 0.5
        control1_y = start_y - dynamic_arc_height * 0.3
        control2_x = end_x - (end_x - mid_x) * 0.5  
        control2_y = end_y - dynamic_arc_height * 0.3
        
        # Cubic Bezier interpolation for ultra-smooth motion
        x = ((1-t)**3 * start_x + 
             3*(1-t)**2*t * control1_x + 
             3*(1-t)*t**2 * control2_x + 
             t**3 * end_x)
        y = ((1-t)**3 * start_y + 
             3*(1-t)**2*t * control1_y + 
             3*(1-t)*t**2 * control2_y + 
             t**3 * end_y)
        
        return (int(x), int(y))
    
    def _apply_easing(self, t, ease_type='cubic_out'):
        """Apply easing function for smoother animations."""
        if ease_type == 'cubic_out':
            return 1 - (1 - t) ** 3
        elif ease_type == 'elastic_out':
            import math
            if t == 0 or t == 1:
                return t
            return (2 ** (-10 * t)) * math.sin((t - 0.1) * 2 * math.pi / 0.4) + 1
        elif ease_type == 'back_out':
            c1 = 1.70158
            c3 = c1 + 1
            return 1 + c3 * ((t - 1) ** 3) + c1 * ((t - 1) ** 2)
        else:
            return t  # Linear fallback
    
    def _add_particle_to_trail(self, transition, position):
        """Add particle effects to transition trail."""
        if 'particle_trail' not in transition:
            transition['particle_trail'] = []
        
        # Create multiple particles for richer effect
        for _ in range(2):
            particle = {
                'pos': [position[0] + random.randint(-5, 5), position[1] + random.randint(-5, 5)],
                'velocity': [random.uniform(-1, 1), random.uniform(-2, 0)],
                'alpha': 180,
                'age': 0,
                'size': random.randint(3, 8),
                'color_shift': random.randint(-30, 30)
            }
            transition['particle_trail'].append(particle)
    
    def track_error(self, error_message: str) -> bool:
        """
        Track an error for the easter egg beep system.
        
        Args:
            error_message: The error message that occurred
            
        Returns:
            bool: True if this triggers the easter egg (3 repeated identical errors)
        """
        return self.error_tracker.track_error(error_message)
    
    def log_ui_interaction(self, interaction_type: str, element_id: str, details: dict = None):
        """
        Log UI interactions for accessibility and debugging.
        
        Args:
            interaction_type: Type of interaction (click, hover, keyboard, etc.)
            element_id: ID of the UI element
            details: Additional details about the interaction
        """
        log_data = {
            'type': interaction_type,
            'element': element_id,
            'turn': self.turn,
            'timestamp': getattr(pygame.time, 'get_ticks', lambda: 0)()
        }
        
        if details:
            log_data.update(details)
            
        # Could extend this to write to accessibility logs if needed
        # For now, just track in memory for potential error detection
        if hasattr(self, 'ui_interaction_log'):
            self.ui_interaction_log.append(log_data)
        else:
            self.ui_interaction_log = [log_data]
    
    def handle_insufficient_resources(self, resource_type: str, required: int, available: int) -> bool:
        """
        Handle cases where player tries to perform action without sufficient resources.
        Provides standardized error messages and tracking.
        
        Args:
            resource_type: Type of resource (money, action_points, staff, etc.)
            required: Amount required
            available: Amount available
            
        Returns:
            bool: True if error was tracked (for potential easter egg)
        """
        error_msg = f"Insufficient {resource_type}: need {required}, have {available}"
        
        # Add user-friendly message to game log
        if resource_type == "money":
            self.messages.append(f"Need ${required}, but only have ${available}")
        elif resource_type == "action_points":
            self.messages.append(f"Need {required} AP, but only have {available} remaining")
        elif resource_type == "staff":
            self.messages.append(f"Need {required} staff, but only have {available}")
        else:
            self.messages.append(f"Need {required} {resource_type}, but only have {available}")
        
        # Track for easter egg detection
        return self.track_error(error_msg)
    
    def validate_action_requirements(self, action_index: int) -> Tuple[bool, str]:
        """
        Validate if an action can be performed, with detailed error reporting.
        
        Args:
            action_index: Index of action to validate
            
        Returns:
            Tuple[bool, str]: (can_perform, error_message)
        """
        if action_index >= len(self.actions):
            return False, "Invalid action"
            
        action = self.actions[action_index]
        
        # Check money requirement
        cost = action.get("cost", 0)
        if cost > self.money:
            self.handle_insufficient_resources("money", cost, self.money)
            return False, f"Insufficient money: need ${cost}, have ${self.money}"
        
        # Check action points requirement
        ap_cost = action.get("ap_cost", 1)
        if ap_cost > self.action_points:
            self.handle_insufficient_resources("action_points", ap_cost, self.action_points)
            return False, f"Insufficient action points: need {ap_cost}, have {self.action_points}"
        
        # Check if action is available (using action rules system)
        from src.core.action_rules import ActionRules
        action_rules = ActionRules()
        if not action_rules.is_action_available(action["name"], self):
            error_msg = f"Action '{action['name']}' not available"
            self.track_error(error_msg)
            return False, error_msg
        
        return True, "OK"
    
    # Enhanced Personnel System Methods
    
    def refresh_researcher_hiring_pool(self):
        """Refresh the pool of available researchers for hiring."""
        from src.core.researchers import generate_researcher, SPECIALIZATIONS
        
        # Clear current pool
        self.available_researchers = []
        
        # Generate 3-5 new researchers with varied specializations
        num_researchers = random.randint(3, 5)
        specializations = list(SPECIALIZATIONS.keys())
        
        for _ in range(num_researchers):
            # Ensure variety in specializations
            specialization = random.choice(specializations)
            researcher = generate_researcher(specialization)
            self.available_researchers.append(researcher)
        
        self.researcher_hiring_pool_refreshed = True
        self.messages.append(f"New researcher applications received: {num_researchers} candidates available for hiring.")
    
    def hire_researcher(self, researcher_index: int) -> Tuple[bool, str]:
        """Hire a researcher from the available pool."""
        if researcher_index >= len(self.available_researchers):
            return False, "Invalid researcher selection."
        
        researcher = self.available_researchers[researcher_index]
        cost = researcher.salary_expectation
        
        # Check if can afford
        if self.money < cost:
            return False, f"Cannot afford {researcher.name}'s salary of ${cost}. Have ${self.money}."
        
        if self.action_points < 2:  # Hiring costs 2 AP
            return False, "Need 2 action points to hire researcher."
        
        # Hire the researcher
        self._add('money', -cost)
        self.action_points -= 2  # Direct action point deduction
        self._add('staff', 1)
        self._add('research_staff', 1)
        
        # Add to researchers list
        self.researchers.append(researcher)
        
        # Remove from available pool
        self.available_researchers.pop(researcher_index)
        
        # Configure the employee blob created by _add('staff', 1) above
        if self.employee_blobs:
            # Set the newest blob as specialist researcher
            newest_blob = self.employee_blobs[-1]
            newest_blob['subtype'] = 'specialist_researcher'
            newest_blob['researcher_id'] = len(self.researchers) - 1  # Index of researcher
            newest_blob['productive_action_index'] = 0  # Default action
        
        specialization_name = researcher.specialization.replace('_', ' ').title()
        traits_str = ', '.join(researcher.traits) if researcher.traits else 'None'
        
        message = (f"Hired {researcher.name}! Specialization: {specialization_name}, "
                  f"Skill: {researcher.skill_level}/10, Traits: {traits_str}")
        
        return True, message
    
    def get_researcher_productivity_effects(self) -> Dict[str, float]:
        """Calculate total productivity effects from all researchers."""
        effects = {
            'research_speed_modifier': 1.0,
            'doom_reduction_bonus': 0.0,
            'doom_per_research': 0.0,
            'negative_event_reduction': 0.0,
            'team_productivity_bonus': 0.0,
            'reputation_bonus': 0
        }
        
        # Check for team player bonus
        has_team_player = any('team_player' in r.traits for r in self.researchers)
        
        for researcher in self.researchers:
            researcher_effects = researcher.get_specialization_effects()
            productivity = researcher.get_effective_productivity()
            
            # Apply specialization effects scaled by productivity
            for effect_type, value in researcher_effects.items():
                if effect_type == 'research_speed_modifier':
                    # Multiplicative bonus
                    speed_bonus = (value - 1.0) * productivity
                    effects[effect_type] *= (1.0 + speed_bonus)
                else:
                    # Additive bonuses
                    if effect_type in effects:
                        effects[effect_type] += value * productivity
            
            # Apply trait effects
            for trait in researcher.traits:
                if trait == 'team_player' and has_team_player:
                    effects['team_productivity_bonus'] += 0.10
                elif trait == 'media_savvy':
                    effects['reputation_bonus'] += 1
                elif trait == 'safety_conscious':
                    effects['doom_reduction_bonus'] += 0.10 * productivity
        
        return effects
    
    def advance_researchers(self):
        """Advance all researchers by one turn (called during end_turn)."""
        for researcher in self.researchers:
            researcher.advance_turn()
        
        # Check for leak events
        for researcher in self.researchers:
            if 'leak_prone' in researcher.traits:
                if random.random() < 0.05:  # 5% chance
                    self.messages.append(f"⚠️ {researcher.name} accidentally leaked research to competitors!")
                    # Give small advantage to random opponent
                    discovered_opponents = [opp for opp in self.opponents if opp.discovered]
                    if discovered_opponents:
                        target = random.choice(discovered_opponents)
                        target.progress = min(target.progress + 2, 100)
                        self.messages.append(f"Competitor {target.name} gained research advantage.")
    
    def conduct_researcher_management_action(self, action_type: str, **kwargs) -> Dict[str, Any]:
        """Conduct management actions for researchers."""
        from src.core.researchers import adjust_researcher_salary, conduct_team_building, conduct_performance_review
        
        if action_type == "salary_review":
            researcher_id = kwargs.get('researcher_id')
            new_salary = kwargs.get('new_salary')
            
            if researcher_id >= len(self.researchers):
                return {"success": False, "message": "Invalid researcher."}
            
            researcher = self.researchers[researcher_id]
            cost_difference = new_salary - researcher.current_salary
            
            if cost_difference > 0 and self.money < cost_difference:
                return {"success": False, "message": f"Cannot afford salary increase. Need ${cost_difference}."}
            
            result = adjust_researcher_salary(researcher, new_salary)
            if result["success"] and cost_difference != 0:
                self._add('money', -cost_difference)
            
            return result
        
        elif action_type == "team_building":
            cost = kwargs.get('cost', 50)
            # Note: Cost is already deducted by the action system, so we don't deduct it again here
            return conduct_team_building(self.researchers, cost)
        
        elif action_type == "performance_review":
            researcher_id = kwargs.get('researcher_id')
            if researcher_id >= len(self.researchers):
                return {"success": False, "message": "Invalid researcher."}
            
            researcher = self.researchers[researcher_id]
            return conduct_performance_review(researcher)
        
        return {"success": False, "message": "Unknown management action."}
    
    # Enhanced Personnel System Event Handlers
    
    def _researcher_breakthrough(self):
        """Handle researcher breakthrough event."""
        if not self.researchers:
            return
        
        # Select a random researcher for the breakthrough
        researcher = random.choice(self.researchers)
        
        # Breakthrough effects based on specialization
        if researcher.specialization == "safety":
            doom_reduction = random.randint(3, 6)
            rep_gain = random.randint(2, 4)
            self._add('doom', -doom_reduction)
            self._add('reputation', rep_gain)
            self.messages.append(f"🔬 {researcher.name} achieved a major safety breakthrough! -{doom_reduction} doom, +{rep_gain} reputation")
        elif researcher.specialization == "capabilities":
            research_boost = random.randint(8, 12)
            doom_risk = random.randint(1, 3)
            self._add('research_progress', research_boost)
            self._add('doom', doom_risk)
            self.messages.append(f"⚡ {researcher.name} developed advanced AI capabilities! +{research_boost} research, +{doom_risk} doom risk")
        elif researcher.specialization == "interpretability":
            rep_gain = random.randint(3, 5)
            self._add('reputation', rep_gain)
            # Reveal competitor information
            self._provide_competitor_update()
            self.messages.append(f"🔍 {researcher.name} created breakthrough interpretability tools! +{rep_gain} reputation, competitor insights gained")
        elif researcher.specialization == "alignment":
            rep_gain = random.randint(2, 4)
            self._add('reputation', rep_gain)
            # Reduce negative event chance temporarily (handled by existing alignment effect)
            self.messages.append(f"🎯 {researcher.name} solved a critical alignment problem! +{rep_gain} reputation, improved stability")
        
        # Boost researcher's loyalty and reduce burnout
        researcher.loyalty = min(researcher.loyalty + 15, 100)
        researcher.burnout = max(researcher.burnout - 10, 0)
    
    def _researcher_burnout_crisis(self):
        """Handle researcher burnout crisis event."""
        burnt_out_researchers = [r for r in self.researchers if r.burnout > 60]
        if not burnt_out_researchers:
            return
        
        # Apply crisis effects
        for researcher in burnt_out_researchers:
            researcher.burnout = min(researcher.burnout + 10, 100)
            researcher.loyalty = max(researcher.loyalty - 10, 0)
        
        self.messages.append(f"⚠️ Burnout crisis affects {len(burnt_out_researchers)} researchers! Productivity decreased.")
        self.messages.append("Consider team building or reducing workload to address burnout.")
    
    def _researcher_poaching_attempt(self):
        """Handle competitor poaching attempt."""
        if not self.researchers:
            return
        
        # Target researcher with lowest loyalty
        target = min(self.researchers, key=lambda r: r.loyalty)
        competitor_names = ["TechCorp AI", "Future Systems", "Meta Labs", "DeepMind Rivals"]
        competitor = random.choice(competitor_names)
        
        # Calculate poaching success chance based on loyalty
        success_chance = max(0.1, (100 - target.loyalty) / 100 * 0.7)
        
        if random.random() < success_chance:
            # Poaching successful
            self.researchers.remove(target)
            self._add('staff', -1)
            self._add('research_staff', -1)
            self.messages.append(f"💼 {competitor} successfully poached {target.name}! Lost key researcher.")
            
            # Remove corresponding employee blob
            if self.employee_blobs:
                for blob in self.employee_blobs:
                    if blob.get('subtype') == 'specialist_researcher':
                        self.employee_blobs.remove(blob)
                        break
        else:
            # Poaching failed, but loyalty is affected
            target.loyalty = max(target.loyalty - 5, 0)
            self.messages.append(f"🛡️ {competitor} attempted to poach {target.name}, but they remained loyal!")
            self.messages.append("Consider salary adjustments to improve researcher loyalty.")
    
    def _research_ethics_concern(self):
        """Handle research ethics concern event."""
        capabilities_researchers = [r for r in self.researchers if r.specialization == 'capabilities']
        if not capabilities_researchers:
            return
        
        researcher = random.choice(capabilities_researchers)
        
        # Ethical researcher may quit or reduce productivity
        if random.random() < 0.3:  # 30% chance they quit
            self.researchers.remove(researcher)
            self._add('staff', -1) 
            self._add('research_staff', -1)
            self.messages.append(f"⚖️ {researcher.name} quit due to ethical concerns about capabilities research!")
            self.messages.append("Consider focusing more on safety research to prevent future departures.")
        else:
            researcher.productivity *= 0.8  # 20% productivity reduction
            researcher.loyalty = max(researcher.loyalty - 15, 0)
            self.messages.append(f"⚖️ {researcher.name} raised ethical concerns. Their productivity and loyalty declined.")
            self.messages.append("Address these concerns to maintain team cohesion.")
    
    def _researcher_conference_invitation(self):
        """Handle researcher conference invitation."""
        media_savvy_researchers = [r for r in self.researchers if 'media_savvy' in r.traits]
        if not media_savvy_researchers:
            # Fallback to any researcher
            if not self.researchers:
                return
            researcher = random.choice(self.researchers)
        else:
            researcher = random.choice(media_savvy_researchers)
        
        # Conference provides reputation boost
        rep_gain = random.randint(3, 6)
        self._add('reputation', rep_gain)
        
        # Small chance for networking opportunities (money)
        if random.random() < 0.4:
            money_gain = random.randint(50, 100)
            self._add('money', money_gain)
            self.messages.append(f"🎤 {researcher.name} presented at a major conference! +{rep_gain} reputation, +${money_gain} from networking")
        else:
            self.messages.append(f"🎤 {researcher.name} presented at a major conference! +{rep_gain} reputation")
        
        researcher.loyalty = min(researcher.loyalty + 10, 100)
    
    def _collaborative_research_opportunity(self):
        """Handle collaborative research opportunity."""
        if len(self.researchers) < 2:
            return
        
        # Requires investment but provides significant benefits
        cost = random.randint(100, 200)
        
        if self.money >= cost:
            research_gain = random.randint(15, 25)
            rep_gain = random.randint(4, 7)
            
            self._add('money', -cost)
            self._add('research_progress', research_gain)
            self._add('reputation', rep_gain)
            
            self.messages.append(f"🤝 Collaborative research project launched! Cost: ${cost}")
            self.messages.append(f"Benefits: +{research_gain} research progress, +{rep_gain} reputation")
            
            # Boost loyalty of participating researchers
            for researcher in random.sample(self.researchers, min(2, len(self.researchers))):
                researcher.loyalty = min(researcher.loyalty + 8, 100)
        else:
            self.messages.append(f"🤝 Collaborative research opportunity available, but need ${cost} to participate")
    
    def _researcher_loyalty_crisis(self):
        """Handle researcher loyalty crisis."""
        low_loyalty_researchers = [r for r in self.researchers if r.loyalty < 30]
        if len(low_loyalty_researchers) < 2:
            return
        
        # Crisis affects all low-loyalty researchers
        departures = 0
        for researcher in low_loyalty_researchers:
            if random.random() < 0.4:  # 40% chance each leaves
                self.researchers.remove(researcher)
                self._add('staff', -1)
                self._add('research_staff', -1)
                departures += 1
            else:
                researcher.loyalty = max(researcher.loyalty - 10, 0)
        
        if departures > 0:
            self.messages.append(f"😞 Loyalty crisis! {departures} researchers left the organization.")
            # Remove corresponding employee blobs
            for _ in range(departures):
                for blob in self.employee_blobs:
                    if blob.get('subtype') == 'specialist_researcher':
                        self.employee_blobs.remove(blob)
                        break
        else:
            self.messages.append("😞 Loyalty crisis among researchers! Morale significantly decreased.")
        
        self.messages.append("Consider salary increases and team building to restore loyalty.")<|MERGE_RESOLUTION|>--- conflicted
+++ resolved
@@ -2,11 +2,9 @@
 import json
 import os
 import pygame
-<<<<<<< HEAD
+
 from typing import Tuple, Dict, Any, List
-=======
-from typing import Tuple, Dict
->>>>>>> 285fbd37
+
 from src.core.actions import ACTIONS
 from src.core.upgrades import UPGRADES
 from src.core.events import EVENTS
