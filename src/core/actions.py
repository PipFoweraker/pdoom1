--- conflicted
+++ resolved
@@ -189,7 +189,7 @@
         "rules": search_unlock_rule  # Requires board members (refactored rule)
     },
     {
-<<<<<<< HEAD
+
         "name": "Refresh Researchers",
         "desc": "Get new specialist researcher applications for hiring.",
         "cost": 10,
@@ -206,7 +206,7 @@
         "upside": lambda gs: gs.conduct_researcher_management_action("team_building", cost=50),
         "downside": lambda gs: None,
         "rules": lambda gs: hasattr(gs, 'researchers') and len(gs.researchers) > 0
-=======
+
         "name": "Set Research Quality: Rushed",
         "desc": "Fast research: -40% time, -20% cost, +15% doom, +2 debt, -10% success",
         "cost": 0,
@@ -259,6 +259,5 @@
         "upside": lambda gs: gs.execute_debt_reduction_action("Code Review"),
         "downside": lambda gs: None,
         "rules": lambda gs: gs.research_staff >= 1 and gs.technical_debt.accumulated_debt >= 1
->>>>>>> 285fbd37
     }
 ]