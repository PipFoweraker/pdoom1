--- conflicted
+++ resolved
@@ -9,30 +9,18 @@
 # MAJOR: Incompatible API changes (gameplay mechanics overhauls)
 # MINOR: Backwards-compatible functionality additions (new features, events, opponents)
 # PATCH: Backwards-compatible bug fixes
-<<<<<<< HEAD
-__version__ = "0.3.3"
-=======
 __version__ = "0.3.4"
->>>>>>> 0ffc0918
 
 # Version components for programmatic access
 VERSION_MAJOR = 0
 VERSION_MINOR = 3
-<<<<<<< HEAD
-VERSION_PATCH = 3
-=======
 VERSION_PATCH = 4
->>>>>>> 0ffc0918
 
 # Pre-release identifier (e.g., "alpha", "beta", "rc1", or "" for stable)
 VERSION_PRERELEASE = ""
 
 # Build metadata (optional, e.g., commit hash for development builds)
-<<<<<<< HEAD
-VERSION_BUILD = ""
-=======
 VERSION_BUILD = "hotfix1"
->>>>>>> 0ffc0918
 
 def get_version():
     """
