--- conflicted
+++ resolved
@@ -7,7 +7,7 @@
 """
 
 import unittest
-from src.services.deterministic_rng import get_rng
+import random
 from src.core.game_state import GameState
 from src.core.research_quality import (
     ResearchQuality, ResearchProject, TechnicalDebt, 
@@ -258,10 +258,10 @@
         self.gs.technical_debt.accumulated_debt = 25
         
         # Mock random to ensure we can test the consequence paths
-        original_random = get_rng().random
+        original_random = random.random
         try:
             # Force accident to trigger
-            get_rng().random = lambda: 0.01  # Very low value to trigger accident
+            random.random = lambda: 0.01  # Very low value to trigger accident
             
             initial_messages = len(self.gs.messages)
             self.gs.check_debt_consequences()
@@ -270,7 +270,7 @@
             self.assertGreater(len(self.gs.messages), initial_messages)
             
         finally:
-            get_rng().random = original_random
+            random.random = original_random
     
     def test_research_effectiveness_modifier(self):
         """Test that technical debt affects research effectiveness."""
@@ -309,13 +309,9 @@
         """Test that research actions are in the actions list."""
         action_names = [action["name"] for action in ACTIONS]
         
-<<<<<<< HEAD
-        self.assertIn("Research Options", action_names)
-=======
         # Research system was consolidated into submenu in v0.4.0
         self.assertIn("Research Options", action_names)
         # Research quality setting actions
->>>>>>> f76034fe
         self.assertIn("Set Research Quality: Rushed", action_names)
         self.assertIn("Set Research Quality: Standard", action_names)
         self.assertIn("Set Research Quality: Thorough", action_names)
