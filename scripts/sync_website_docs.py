# !/usr/bin/env python3
"""
Sync documentation from pdoom1 repo to website export format.

Usage:
    python scripts/sync_website_docs.py [--output DIR]

Exports markdown docs to _website_export/ with website-specific transformations.
"""

import argparse
import json
import re
import shutil
from datetime import datetime
from pathlib import Path


class WebsiteDocSyncer:
    """Sync game documentation to website export format."""

    def __init__(self, output_dir: Path = Path("_website_export")):
        self.repo_root = Path(__file__).parent.parent
        self.output_dir = self.repo_root / output_dir
        self.docs_output = self.output_dir / "docs"

    def sync_all(self):
        """Sync all documentation to website format."""
        print("=== P(Doom) Website Documentation Sync ===")
        print(f"Output: {self.output_dir}")
        print()

        # Clean output directory
        if self.output_dir.exists():
            shutil.rmtree(self.output_dir)
        self.docs_output.mkdir(parents=True, exist_ok=True)

        # Sync different doc types
        self.sync_readme()
        self.sync_user_docs()
        self.sync_mechanics_docs()
        self.sync_developer_docs()
        self.sync_privacy()
        self.sync_changelog()

        # Generate manifest
        self.generate_manifest()

        print()
<<<<<<< HEAD
        print(f"[OK] Export complete: {self.output_dir}")
=======
        print(f"CHECKED Export complete: {self.output_dir}")
>>>>>>> 69469cd6
        print(f"  Docs: {len(list(self.docs_output.rglob('*.md')))} files")

    def sync_readme(self):
        """Export README as index page."""
        print("Syncing README...")

        source = self.repo_root / "README.md"
        output = self.docs_output / "index.md"

        content = source.read_text(encoding="utf-8")

        # Add front-matter
        front_matter = self._create_front_matter(
            title="P(Doom): AI Safety Strategy Game",
            slug="index",
            category="overview",
            description="A satirical strategy game about managing an AI safety lab",
        )

        # Transform content
        content = self._transform_links(content)
        content = self._transform_images(content)

        output.write_text(front_matter + content, encoding="utf-8")
<<<<<<< HEAD
        print(f"  [OK] {output.relative_to(self.output_dir)}")
=======
        print(f"  CHECKED {output.relative_to(self.output_dir)}")
>>>>>>> 69469cd6

    def sync_user_docs(self):
        """Export user-facing documentation."""
        print("Syncing user guides...")

        user_docs = self.repo_root / "docs" / "user-guide"
        if not user_docs.exists():
<<<<<<< HEAD
            print("  [WARN] docs/user-guide/ not found, skipping")
=======
            print("  WARNING docs/user-guide/ not found, skipping")
>>>>>>> 69469cd6
            return

        output_dir = self.docs_output / "guides"
        output_dir.mkdir(exist_ok=True)

        for md_file in user_docs.glob("*.md"):
            self._export_doc(md_file, output_dir, category="guides")

    def sync_mechanics_docs(self):
        """Export game mechanics documentation."""
        print("Syncing mechanics docs...")

        mechanics_docs = self.repo_root / "docs" / "mechanics"
        if not mechanics_docs.exists():
            print("  [WARN] docs/mechanics/ not found, skipping")
            return

        output_dir = self.docs_output / "mechanics"
        output_dir.mkdir(exist_ok=True)

        for md_file in mechanics_docs.glob("*.md"):
            # Skip cache files
            if md_file.name.startswith("."):
                continue
            self._export_doc(md_file, output_dir, category="mechanics")

    def sync_developer_docs(self):
        """Export developer documentation."""
        print("Syncing developer docs...")

        dev_docs = self.repo_root / "docs" / "developer"
        if not dev_docs.exists():
<<<<<<< HEAD
            print("  [WARN] docs/developer/ not found, skipping")
=======
            print("  WARNING docs/developer/ not found, skipping")
>>>>>>> 69469cd6
            return

        output_dir = self.docs_output / "dev"
        output_dir.mkdir(exist_ok=True)

        for md_file in dev_docs.glob("*.md"):
            self._export_doc(md_file, output_dir, category="developer")

    def sync_privacy(self):
        """Export privacy documentation."""
        print("Syncing privacy docs...")

        privacy = self.repo_root / "docs" / "PRIVACY.md"
        if not privacy.exists():
<<<<<<< HEAD
            print("  [WARN] docs/PRIVACY.md not found, skipping")
=======
            print("  WARNING docs/PRIVACY.md not found, skipping")
>>>>>>> 69469cd6
            return

        self._export_doc(privacy, self.docs_output, category="legal", slug="privacy")

    def sync_changelog(self):
        """Export changelog."""
        print("Syncing changelog...")

        changelog = self.repo_root / "CHANGELOG.md"
        if not changelog.exists():
<<<<<<< HEAD
            print("  [WARN] CHANGELOG.md not found, skipping")
=======
            print("  WARNING CHANGELOG.md not found, skipping")
>>>>>>> 69469cd6
            return

        self._export_doc(changelog, self.docs_output, category="releases", slug="releases")

    def _export_doc(self, source: Path, output_dir: Path, category: str, slug: str = None):
        """Export a single document with transformations."""
        if slug is None:
            slug = source.stem.lower().replace("_", "-")

        output = output_dir / f"{slug}.md"

        content = source.read_text(encoding="utf-8")

        # Extract title from first heading
        title_match = re.search(r"^#\s+(.+)$", content, re.MULTILINE)
        title = title_match.group(1) if title_match else source.stem.replace("_", " ").title()

        # Add front-matter
        front_matter = self._create_front_matter(title=title, slug=slug, category=category)

        # Transform content
        content = self._transform_links(content)
        content = self._transform_images(content)

        output.write_text(front_matter + content, encoding="utf-8")
<<<<<<< HEAD
        print(f"  [OK] {output.relative_to(self.output_dir)}")
=======
        print(f"  CHECKED {output.relative_to(self.output_dir)}")
>>>>>>> 69469cd6

    def _create_front_matter(
        self, title: str, slug: str, category: str, description: str = None
    ) -> str:
        """Create YAML front-matter for static site generators."""
        fm = [
            "---",
            f'title: "{title}"',
            f'slug: "{slug}"',
            f'category: "{category}"',
            f"updated: \"{datetime.now().strftime('%Y-%m-%d')}\"",
        ]

        if description:
            fm.append(f'description: "{description}"')

        fm.append("---")
        fm.append("")

        return "\n".join(fm)

    def _transform_links(self, content: str) -> str:
        """Transform GitHub-relative links to website links."""

        # docs/foo/BAR.md -> /game/foo/bar
        def replace_doc_link(match):
            path = match.group(1)
            # Remove .md extension
            path = path.replace(".md", "")
            # Convert to lowercase
            path = path.lower()
            # Replace underscores with hyphens
            path = path.replace("_", "-")
            # Prepend /game/
            return f"(/game/{path})"

        content = re.sub(r"\(docs/([^)]+)\.md\)", replace_doc_link, content)

        return content

    def _transform_images(self, content: str) -> str:
        """Transform image paths for website."""

        # screenshots/foo.png -> /images/screenshots/foo.png
        def replace_image(match):
            path = match.group(1)
            return f"(/images/{path})"

        content = re.sub(r"\(screenshots/([^)]+)\)", replace_image, content)

        return content

    def generate_manifest(self):
        """Generate manifest of exported docs."""
        print("Generating manifest...")

        manifest = {"version": "1.0", "updated": datetime.now().isoformat(), "files": []}

        for md_file in self.docs_output.rglob("*.md"):
            relative = md_file.relative_to(self.docs_output)
            manifest["files"].append(str(relative).replace("\\", "/"))

        manifest_path = self.output_dir / "manifest.json"
        manifest_path.write_text(json.dumps(manifest, indent=2), encoding="utf-8")

<<<<<<< HEAD
        print(f"  [OK] {manifest_path.relative_to(self.output_dir)}")
=======
        print(f"  CHECKED {manifest_path.relative_to(self.output_dir)}")
>>>>>>> 69469cd6


def main():
    parser = argparse.ArgumentParser(description="Sync docs to website export format")
    parser.add_argument("--output", default="_website_export", help="Output directory")

    args = parser.parse_args()

    syncer = WebsiteDocSyncer(output_dir=Path(args.output))
    syncer.sync_all()


if __name__ == "__main__":
    main()<|MERGE_RESOLUTION|>--- conflicted
+++ resolved
@@ -38,7 +38,6 @@
         # Sync different doc types
         self.sync_readme()
         self.sync_user_docs()
-        self.sync_mechanics_docs()
         self.sync_developer_docs()
         self.sync_privacy()
         self.sync_changelog()
@@ -47,11 +46,7 @@
         self.generate_manifest()
 
         print()
-<<<<<<< HEAD
-        print(f"[OK] Export complete: {self.output_dir}")
-=======
         print(f"CHECKED Export complete: {self.output_dir}")
->>>>>>> 69469cd6
         print(f"  Docs: {len(list(self.docs_output.rglob('*.md')))} files")
 
     def sync_readme(self):
@@ -76,11 +71,7 @@
         content = self._transform_images(content)
 
         output.write_text(front_matter + content, encoding="utf-8")
-<<<<<<< HEAD
-        print(f"  [OK] {output.relative_to(self.output_dir)}")
-=======
         print(f"  CHECKED {output.relative_to(self.output_dir)}")
->>>>>>> 69469cd6
 
     def sync_user_docs(self):
         """Export user-facing documentation."""
@@ -88,11 +79,7 @@
 
         user_docs = self.repo_root / "docs" / "user-guide"
         if not user_docs.exists():
-<<<<<<< HEAD
-            print("  [WARN] docs/user-guide/ not found, skipping")
-=======
             print("  WARNING docs/user-guide/ not found, skipping")
->>>>>>> 69469cd6
             return
 
         output_dir = self.docs_output / "guides"
@@ -100,24 +87,6 @@
 
         for md_file in user_docs.glob("*.md"):
             self._export_doc(md_file, output_dir, category="guides")
-
-    def sync_mechanics_docs(self):
-        """Export game mechanics documentation."""
-        print("Syncing mechanics docs...")
-
-        mechanics_docs = self.repo_root / "docs" / "mechanics"
-        if not mechanics_docs.exists():
-            print("  [WARN] docs/mechanics/ not found, skipping")
-            return
-
-        output_dir = self.docs_output / "mechanics"
-        output_dir.mkdir(exist_ok=True)
-
-        for md_file in mechanics_docs.glob("*.md"):
-            # Skip cache files
-            if md_file.name.startswith("."):
-                continue
-            self._export_doc(md_file, output_dir, category="mechanics")
 
     def sync_developer_docs(self):
         """Export developer documentation."""
@@ -125,11 +94,7 @@
 
         dev_docs = self.repo_root / "docs" / "developer"
         if not dev_docs.exists():
-<<<<<<< HEAD
-            print("  [WARN] docs/developer/ not found, skipping")
-=======
             print("  WARNING docs/developer/ not found, skipping")
->>>>>>> 69469cd6
             return
 
         output_dir = self.docs_output / "dev"
@@ -144,13 +109,10 @@
 
         privacy = self.repo_root / "docs" / "PRIVACY.md"
         if not privacy.exists():
-<<<<<<< HEAD
-            print("  [WARN] docs/PRIVACY.md not found, skipping")
-=======
             print("  WARNING docs/PRIVACY.md not found, skipping")
->>>>>>> 69469cd6
-            return
-
+            return
+
+        output = self.docs_output / "privacy.md"
         self._export_doc(privacy, self.docs_output, category="legal", slug="privacy")
 
     def sync_changelog(self):
@@ -159,13 +121,10 @@
 
         changelog = self.repo_root / "CHANGELOG.md"
         if not changelog.exists():
-<<<<<<< HEAD
-            print("  [WARN] CHANGELOG.md not found, skipping")
-=======
             print("  WARNING CHANGELOG.md not found, skipping")
->>>>>>> 69469cd6
-            return
-
+            return
+
+        output = self.docs_output / "releases.md"
         self._export_doc(changelog, self.docs_output, category="releases", slug="releases")
 
     def _export_doc(self, source: Path, output_dir: Path, category: str, slug: str = None):
@@ -189,11 +148,7 @@
         content = self._transform_images(content)
 
         output.write_text(front_matter + content, encoding="utf-8")
-<<<<<<< HEAD
-        print(f"  [OK] {output.relative_to(self.output_dir)}")
-=======
         print(f"  CHECKED {output.relative_to(self.output_dir)}")
->>>>>>> 69469cd6
 
     def _create_front_matter(
         self, title: str, slug: str, category: str, description: str = None
@@ -259,11 +214,7 @@
         manifest_path = self.output_dir / "manifest.json"
         manifest_path.write_text(json.dumps(manifest, indent=2), encoding="utf-8")
 
-<<<<<<< HEAD
-        print(f"  [OK] {manifest_path.relative_to(self.output_dir)}")
-=======
         print(f"  CHECKED {manifest_path.relative_to(self.output_dir)}")
->>>>>>> 69469cd6
 
 
 def main():
