--- conflicted
+++ resolved
@@ -70,16 +70,11 @@
             # Create AP spend sound for enhanced feedback
             self._create_ap_spend_sound()
             
-<<<<<<< HEAD
+
             # Create Zabinga sound for research paper completion
             self._create_zabinga_sound()
             
-=======
-            # Create money spend sound for purchase feedback
-            self._create_money_spend_sound()
-            
-
->>>>>>> 60f1d36f
+
         except (pygame.error, AttributeError, Exception):
             # If sound creation fails, just disable sounds
             self.enabled = False
@@ -175,35 +170,27 @@
             # If AP sound creation fails, continue without it
             pass
     
-<<<<<<< HEAD
+
     def _create_zabinga_sound(self):
         """Create a celebratory 'Zabinga!' sound effect for research paper completion"""
-=======
-    def _create_money_spend_sound(self):
-        """Create a happy sound effect for when money is spent"""
->>>>>>> 60f1d36f
+
         if not self.enabled:
             return
             
         try:
             sample_rate = 22050
-<<<<<<< HEAD
+
             duration = 1.0  # 1 second - celebratory sound should be noticeable
             samples = int(sample_rate * duration)
             
             # Create sound wave array for Zabinga sound
-=======
-            duration = 0.4  # 400ms - slightly longer for happiness
-            samples = int(sample_rate * duration)
-            
-            # Create sound wave array for money spend - a happy "cha-ching" sound
->>>>>>> 60f1d36f
+
             wave_array = array.array('h')
             
             for i in range(samples):
                 t = i / sample_rate
                 
-<<<<<<< HEAD
+
                 # Create a fun, celebratory sound with multiple tones
                 # Rising and falling melody to sound like "Za-bin-ga!"
                 amplitude = 3000
@@ -227,25 +214,7 @@
                     math.sin(2 * math.pi * frequency * t) +
                     0.3 * math.sin(2 * math.pi * frequency * 2 * t) +  # Second harmonic
                     0.15 * math.sin(2 * math.pi * frequency * 3 * t)   # Third harmonic
-=======
-                # Create a pleasant, uplifting sound with multiple tones
-                # Rising then falling melody to sound like coins
-                if t < 0.2:
-                    # First part: rising tone (like coin drop)
-                    frequency = 523 + (t * 261)  # C5 to C6 (523Hz to 784Hz)
-                    amplitude = 3000 * (1 - t * 2)  # Fade slightly
-                else:
-                    # Second part: gentle bell-like harmonics
-                    t_rel = t - 0.2
-                    frequency = 659  # E5 - pleasant harmony
-                    amplitude = 2500 * math.exp(-t_rel * 3)  # Gentle decay
-                
-                # Add pleasant harmonics for richness
-                sample = int(amplitude * (
-                    math.sin(2 * math.pi * frequency * t) +
-                    0.4 * math.sin(2 * math.pi * frequency * 1.5 * t) +  # Minor third
-                    0.2 * math.sin(2 * math.pi * frequency * 2 * t)     # Octave
->>>>>>> 60f1d36f
+
                 ))
                 
                 # Add to stereo array
@@ -253,17 +222,11 @@
                 wave_array.append(sample)
             
             # Create pygame sound from array
-<<<<<<< HEAD
             self.sounds['zabinga'] = pygame.sndarray.make_sound(wave_array)
             
         except (pygame.error, AttributeError, Exception):
             # If Zabinga sound creation fails, continue without it
-=======
-            self.sounds['money_spend'] = pygame.sndarray.make_sound(wave_array)
-            
-        except (pygame.error, AttributeError, Exception):
-            # If money sound creation fails, continue without it
->>>>>>> 60f1d36f
+
             pass
     
     def play_blob_sound(self):
@@ -293,19 +256,12 @@
                 # Sound playback failed, but don't crash
                 pass
     
-<<<<<<< HEAD
     def play_zabinga_sound(self):
         """Play the Zabinga sound effect when research papers are completed"""
         if self.enabled and 'zabinga' in self.sounds:
             try:
                 self.sounds['zabinga'].play()
-=======
-    def play_money_spend_sound(self):
-        """Play the money spend sound effect when money is spent"""
-        if self.enabled and self.sound_toggles.get('money_spend', True) and 'money_spend' in self.sounds:
-            try:
-                self.sounds['money_spend'].play()
->>>>>>> 60f1d36f
+
             except pygame.error:
                 # Sound playback failed, but don't crash
                 pass
