--- conflicted
+++ resolved
@@ -70,19 +70,10 @@
             # Create AP spend sound for enhanced feedback
             self._create_ap_spend_sound()
             
-<<<<<<< HEAD
             # Create money spend sound for purchase feedback
             self._create_money_spend_sound()
             
-=======
-        except ImportError as e:
-            if "numpy" in str(e).lower():
-                # Specific message for numpy dependency
-                print("Note: Sound effects disabled. Install numpy for sound: pip install numpy")
-            else:
-                print(f"Note: Sound effects disabled due to import error: {e}")
-            self.enabled = False
->>>>>>> bf6bd61b
+
         except (pygame.error, AttributeError, Exception):
             # If sound creation fails, just disable sounds
             self.enabled = False
