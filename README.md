# P(Doom): Bureaucracy Strategy Game Prototype

A satirical meta-strategy game about AI Safety, inspired by *Papers, Please*, *Pandemic*, and clicker games.

**📖 Documentation:**
- **[Player Guide](PLAYERGUIDE.md)** - How to play, controls, and strategies
- **[Developer Guide](DEVELOPERGUIDE.md)** - Contributing, code structure, and testing

## Quick Start

### Requirements
- Python 3.8+
- [pygame](https://www.pygame.org/)

### Installation & Setup
```sh
# Install core dependency
pip install pygame

# Or install all dependencies (including testing tools)
pip install -r requirements.txt
```

### Run the Game
```sh
python main.py
```

The game will open with a main menu where you can choose game modes, access documentation, or report bugs.

## Troubleshooting

### Common Issues

**Game won't start:**
- Ensure Python 3.8+ is installed: `python --version`
- Install pygame: `pip install pygame`
- Check that all files are in the same directory

**Missing pygame module:**
```sh
pip install pygame
```

<<<<<<< HEAD
**Performance issues:**
- Resize the game window (it's resizable)
- Close other applications to free up memory
- Ensure graphics drivers are up to date
=======
#### Key Test Coverage

The test suite validates critical functionality including:

- ✅ **Event Log Management:** Activity log clears at start of each turn and shows only current-turn events
- ✅ **Game State:** Resource management, turn progression, win/loss conditions
- ✅ **Upgrade System:** Purchase logic, effect activation, cost validation
- ✅ **Action System:** Action execution, cost deduction, effect application
- ✅ **Game Logging:** Comprehensive session logging for debugging and analysis

#### Continuous Integration

The repository includes GitHub Actions workflow (`.github/workflows/test.yml`) that automatically runs tests on:
- Push to main/develop branches
- Pull requests
- Multiple Python versions (3.8, 3.9, 3.10, 3.11)

#### Adding New Tests

- All test files should be placed in the `tests/` directory
- Test files should be named `test_*.py` (e.g., `test_game_state.py`, `test_actions.py`)
- Test functions should be named `test_*` (e.g., `test_player_can_buy_upgrade()`)
- Follow existing test patterns and keep tests focused and readable

#### Test Coverage

This project maintains automated tests for core game functionality. Current test coverage includes:

- **GameState (`tests/test_game_state.py`)**: 
  - GameState initialization and default values
  - Core resource setup (money, staff, reputation, doom)
  - Game state collections and properties
  - **Event Log Management:** Activity log clears at start of each turn and shows only current-turn events
  - **Scrollable Event Log:** Feature flag management, history storage, and turn-based event accumulation

- **Upgrades (`tests/test_upgrades.py`)**:
  - Upgrade purchasing with sufficient money
  - Upgrade purchase failure with insufficient money  
  - Prevention of duplicate purchases
  - Upgrade effect activation and management
  - Success and failure message generation
  - Upgrade initialization and structure validation

- **Game Logging (`tests/test_game_logging.py`)**:
  - Session logging for debugging and analysis
  - Action, event, and upgrade logging
  - Game completion and log file generation

- **Compute & Sound Systems (`tests/test_compute_and_sound.py`)**:
  - Compute resource system and employee productivity logic
  - Buy Compute action functionality and cost validation
  - Research progress tracking and paper publication
  - Sound system controls and audio effect management
  - Employee blob visualization and animation system
  - Staff hiring/firing with blob management integration

**Contributors:** Please keep this Test Coverage section current when adding new test files or expanding test coverage. This helps other contributors understand what is already tested and what areas might need additional testing.

#### For Contributors

When adding new features or modifying existing code:

1. **Always add or update tests** for your changes
2. **Run the full test suite** before submitting contributions: `pytest`
3. **Ensure all tests pass** - don't break existing functionality
4. **Write clear, descriptive test names** that explain what is being tested
5. **Update the Test Coverage section** in both README.md and PLAYERGUIDE.md when adding new tests
6. **Don't commit test artifacts** - the `.gitignore` file excludes `__pycache__/`, `.pytest_cache/`, `*.pyc`, and other test artifacts from version control

Tests help ensure the game remains stable and functional as it evolves!

**Note:** The repository's `.gitignore` file is configured to automatically exclude Python and pytest artifacts, so you don't need to worry about accidentally committing cache files or test artifacts.

### Main Menu

When you launch the game, you'll see a main menu with the following options:

- **Launch with Weekly Seed**: Start immediately with the current week's challenge seed
- **Launch with Custom Seed**: Enter your own seed for repeatable games  
- **Settings**: Access sound controls and gameplay information
- **Player Guide**: View the complete player guide with controls and strategies
- **README**: View this documentation file

**Navigation:**
- Use mouse clicks or arrow keys to navigate
- Press Enter or click to select an option
- Press Escape to quit from the main menu

### Sound & Settings

- **Sound Effects**: Enabled by default, includes "blobby" sounds for new employee hires
- **Mute Button**: Click the sound icon (♪/🔇) in bottom-right corner during gameplay
- **Settings Menu**: Access from main menu for detailed information about controls and features
- **Auto-Disable**: Sound automatically disables if no audio device is available

### Gameplay

- The game now starts with a **main menu** where you can choose your game mode.
- Select "Launch with Weekly Seed" for the current week's challenge, or "Launch with Custom Seed" to enter your own.
- Enter a seed at startup (or leave blank for weekly challenge seed).
- Select actions (left column) by clicking buttons. Buy upgrades (right) by clicking. Purchased upgrades shrink to icons at the top right.
- **Compute Resources**: Purchase compute with "Buy Compute" action ($100 per 10 flops) to keep employees productive.
- Take as many actions as you want, then click "End Turn" (or press Space) to process choices and see results.
- Manage Money, Staff, Reputation, p(Doom) (AI risk), Compute, and Research Progress. Pay staff each turn.
- **Employee Blobs**: Watch animated employee blobs in the lower middle area. Productive employees glow!
- **Weekly Cycle**: Each turn is one week. Employees consume compute and contribute to research papers.
- **Sound Effects**: Enjoy "bloop" sounds when hiring staff. Toggle with mute button (bottom right).
- Watch out for random events and opponent progress!
- **Game Over**: p(Doom) reaches 100, all staff leave, or the opponent finishes their AGI.
- At game end, see your turn survived and local high score (per seed).

---
>>>>>>> 5b70ecec

**Black screen or UI not responding:**
- Try resizing the window
- Restart the game
- Check terminal for error messages

### Error Logs

The game automatically creates detailed logs in the `logs/` directory:
- **Location**: `logs/gamelog_<YYYYMMDD_HHMMSS>.txt`
- **Contents**: Game actions, events, and state changes
- **Privacy**: No personal information collected
- **Use**: Helpful for reporting bugs and debugging issues

### Testing the Installation

<<<<<<< HEAD
Verify your installation works by running the test suite:
=======
- **Standard Mode:** Basic activity log showing current turn events only
- **Enhanced Mode:** Unlocked after Turn 5 through the "Event Log System Upgrade" event
  - **Visual Enhancements:** Blue border, scrollable indicator, and navigation hints
  - **Complete History:** Access to all previous turn activities with turn headers
  - **Navigation Controls:** Arrow keys (↑↓) and mouse wheel scrolling support
  - **Smart Organization:** Turn-based organization with clear visual separation

**UI Improvements:**
- Visual border and indicators for enhanced readability
- Scroll arrows (▲▼) to indicate available content above/below current view
- Responsive sizing that adapts to screen dimensions
- Maintains current turn visibility while providing historical access

---

## Compute Resources & Employee System

### New Game Features

**Compute Resource System:**
- New compute resource added to game state, starts at 0
- "Buy Compute" action: $100 per 10 flops
- Weekly consumption: employees attempt to use 1 compute each
- Starting funding increased to $100,000 to support compute infrastructure

**Employee Productivity Cycle:**
- Each turn represents one week of operations
- Employees with compute access contribute to research progress (30% chance)
- Employees without compute incur doom penalties
- Research papers published when progress reaches 100 (+5 reputation per paper)

**Visual Employee Blobs:**
- Animated round blobs representing each staff member
- New hires animate in from the left side
- Productive employees display glowing green halos
- Clustered positioning in lower middle area, no overlapping
- Sound effects: "bloop" sound when new employees are hired

**Sound System:**
- Integrated SoundManager class with pygame audio
- Graceful fallback when no audio device available
- Mute button in bottom-right corner during gameplay
- Settings menu accessible from main menu

---

## Expanding the Game

### 1. **Adding/Editing Actions**

- Actions are in `actions.py` as a list of dicts.
- Each dict has: `name`, `desc`, `cost`, `upside`, `downside`, and `rules`.
- Example:
    ```python
    {
        "name": "Lobby Politicians",
        "desc": "+Reputation, possible doom reduction; costly.",
        "cost": 70,
        "upside": lambda gs: (gs._add('reputation', 3), gs._add('doom', -2)),
        "downside": lambda gs: gs._add('money', -10 if random.random() < 0.2 else 0),
        "rules": None
    }
    ```
- Add new actions by adding new dicts to `ACTIONS` in `actions.py`.

### 2. **Adding Upgrades**

- Upgrades are in `upgrades.py` as a list of dicts.
- Each dict: `name`, `desc`, `cost`, `effect_key`.
- Effects are handled in `game_state.py` and referenced in action logic.
- Add new upgrades by adding dicts to `UPGRADES` in `upgrades.py`.

### 3. **Adding/Editing Events**

- Events are in `events.py`.
- Each dict: `name`, `desc`, `trigger` (lambda returning bool), `effect` (lambda for effect).
- Example:
    ```python
    {
        "name": "Media Scandal",
        "desc": "Negative press coverage! Lose reputation.",
        "trigger": lambda gs: gs.reputation > 10 and random.random() < 0.1,
        "effect": lambda gs: gs._add('reputation', -random.randint(2, 4))
    }
    ```
- Add new events by adding dicts to `EVENTS` in `events.py`.

**Built-in Events:**
- **Lab Breakthrough:** Doom spikes based on security upgrades
- **Funding Crisis:** Financial setbacks when resources are low
- **Staff Burnout:** Staff leave when overworked and underpaid
- **Buy Accounting Software:** Enables balance change tracking (Turn 3+)
- **Event Log System Upgrade:** Unlocks scrollable activity history (Turn 5+)

### 4. **Seeded Challenges & Weekly Modes**

- The game prompts for a seed at startup.
- Use the same seed for repeatable scenarios (e.g., weekly challenge, competitions).
- The weekly seed is year+ISO week (e.g., `202531` for 2025 week 31).
- High scores are stored locally for each seed in `local_highscore.json`.

---

## Testing

The game includes automated tests to ensure core functionality works correctly. Tests are located in the `tests/` directory.

### Running Tests

Run all tests using Python's built-in unittest module:

```sh
python3 -m unittest discover tests -v
```

Or run a specific test file:
>>>>>>> 5b70ecec

```sh
# Run all tests (should show 32 tests passing)
python -m unittest discover tests -v
```

If tests fail, check your Python and pygame installation.

### Getting Help

- **In-game**: Use the "Report Bug" option in the main menu
- **Documentation**: See [Player Guide](PLAYERGUIDE.md) for gameplay help
- **Development**: See [Developer Guide](DEVELOPERGUIDE.md) for code issues

### Dependencies

**Core Requirements:**
- Python 3.8+
- pygame (graphics and input handling)

**Optional/Development:**
- pytest (for testing)
- Standard library modules: os, sys, json, random, datetime

**System Requirements:**
- Any OS that supports Python and pygame (Windows, macOS, Linux)
- ~50MB disk space
- Basic graphics support (no special hardware needed)

---

**Not affiliated with any AI org. For fun, education, and satire only.**<|MERGE_RESOLUTION|>--- conflicted
+++ resolved
@@ -42,125 +42,12 @@
 pip install pygame
 ```
 
-<<<<<<< HEAD
+
 **Performance issues:**
 - Resize the game window (it's resizable)
 - Close other applications to free up memory
 - Ensure graphics drivers are up to date
-=======
-#### Key Test Coverage
 
-The test suite validates critical functionality including:
-
-- ✅ **Event Log Management:** Activity log clears at start of each turn and shows only current-turn events
-- ✅ **Game State:** Resource management, turn progression, win/loss conditions
-- ✅ **Upgrade System:** Purchase logic, effect activation, cost validation
-- ✅ **Action System:** Action execution, cost deduction, effect application
-- ✅ **Game Logging:** Comprehensive session logging for debugging and analysis
-
-#### Continuous Integration
-
-The repository includes GitHub Actions workflow (`.github/workflows/test.yml`) that automatically runs tests on:
-- Push to main/develop branches
-- Pull requests
-- Multiple Python versions (3.8, 3.9, 3.10, 3.11)
-
-#### Adding New Tests
-
-- All test files should be placed in the `tests/` directory
-- Test files should be named `test_*.py` (e.g., `test_game_state.py`, `test_actions.py`)
-- Test functions should be named `test_*` (e.g., `test_player_can_buy_upgrade()`)
-- Follow existing test patterns and keep tests focused and readable
-
-#### Test Coverage
-
-This project maintains automated tests for core game functionality. Current test coverage includes:
-
-- **GameState (`tests/test_game_state.py`)**: 
-  - GameState initialization and default values
-  - Core resource setup (money, staff, reputation, doom)
-  - Game state collections and properties
-  - **Event Log Management:** Activity log clears at start of each turn and shows only current-turn events
-  - **Scrollable Event Log:** Feature flag management, history storage, and turn-based event accumulation
-
-- **Upgrades (`tests/test_upgrades.py`)**:
-  - Upgrade purchasing with sufficient money
-  - Upgrade purchase failure with insufficient money  
-  - Prevention of duplicate purchases
-  - Upgrade effect activation and management
-  - Success and failure message generation
-  - Upgrade initialization and structure validation
-
-- **Game Logging (`tests/test_game_logging.py`)**:
-  - Session logging for debugging and analysis
-  - Action, event, and upgrade logging
-  - Game completion and log file generation
-
-- **Compute & Sound Systems (`tests/test_compute_and_sound.py`)**:
-  - Compute resource system and employee productivity logic
-  - Buy Compute action functionality and cost validation
-  - Research progress tracking and paper publication
-  - Sound system controls and audio effect management
-  - Employee blob visualization and animation system
-  - Staff hiring/firing with blob management integration
-
-**Contributors:** Please keep this Test Coverage section current when adding new test files or expanding test coverage. This helps other contributors understand what is already tested and what areas might need additional testing.
-
-#### For Contributors
-
-When adding new features or modifying existing code:
-
-1. **Always add or update tests** for your changes
-2. **Run the full test suite** before submitting contributions: `pytest`
-3. **Ensure all tests pass** - don't break existing functionality
-4. **Write clear, descriptive test names** that explain what is being tested
-5. **Update the Test Coverage section** in both README.md and PLAYERGUIDE.md when adding new tests
-6. **Don't commit test artifacts** - the `.gitignore` file excludes `__pycache__/`, `.pytest_cache/`, `*.pyc`, and other test artifacts from version control
-
-Tests help ensure the game remains stable and functional as it evolves!
-
-**Note:** The repository's `.gitignore` file is configured to automatically exclude Python and pytest artifacts, so you don't need to worry about accidentally committing cache files or test artifacts.
-
-### Main Menu
-
-When you launch the game, you'll see a main menu with the following options:
-
-- **Launch with Weekly Seed**: Start immediately with the current week's challenge seed
-- **Launch with Custom Seed**: Enter your own seed for repeatable games  
-- **Settings**: Access sound controls and gameplay information
-- **Player Guide**: View the complete player guide with controls and strategies
-- **README**: View this documentation file
-
-**Navigation:**
-- Use mouse clicks or arrow keys to navigate
-- Press Enter or click to select an option
-- Press Escape to quit from the main menu
-
-### Sound & Settings
-
-- **Sound Effects**: Enabled by default, includes "blobby" sounds for new employee hires
-- **Mute Button**: Click the sound icon (♪/🔇) in bottom-right corner during gameplay
-- **Settings Menu**: Access from main menu for detailed information about controls and features
-- **Auto-Disable**: Sound automatically disables if no audio device is available
-
-### Gameplay
-
-- The game now starts with a **main menu** where you can choose your game mode.
-- Select "Launch with Weekly Seed" for the current week's challenge, or "Launch with Custom Seed" to enter your own.
-- Enter a seed at startup (or leave blank for weekly challenge seed).
-- Select actions (left column) by clicking buttons. Buy upgrades (right) by clicking. Purchased upgrades shrink to icons at the top right.
-- **Compute Resources**: Purchase compute with "Buy Compute" action ($100 per 10 flops) to keep employees productive.
-- Take as many actions as you want, then click "End Turn" (or press Space) to process choices and see results.
-- Manage Money, Staff, Reputation, p(Doom) (AI risk), Compute, and Research Progress. Pay staff each turn.
-- **Employee Blobs**: Watch animated employee blobs in the lower middle area. Productive employees glow!
-- **Weekly Cycle**: Each turn is one week. Employees consume compute and contribute to research papers.
-- **Sound Effects**: Enjoy "bloop" sounds when hiring staff. Toggle with mute button (bottom right).
-- Watch out for random events and opponent progress!
-- **Game Over**: p(Doom) reaches 100, all staff leave, or the opponent finishes their AGI.
-- At game end, see your turn survived and local high score (per seed).
-
----
->>>>>>> 5b70ecec
 
 **Black screen or UI not responding:**
 - Try resizing the window
@@ -177,126 +64,8 @@
 
 ### Testing the Installation
 
-<<<<<<< HEAD
 Verify your installation works by running the test suite:
-=======
-- **Standard Mode:** Basic activity log showing current turn events only
-- **Enhanced Mode:** Unlocked after Turn 5 through the "Event Log System Upgrade" event
-  - **Visual Enhancements:** Blue border, scrollable indicator, and navigation hints
-  - **Complete History:** Access to all previous turn activities with turn headers
-  - **Navigation Controls:** Arrow keys (↑↓) and mouse wheel scrolling support
-  - **Smart Organization:** Turn-based organization with clear visual separation
 
-**UI Improvements:**
-- Visual border and indicators for enhanced readability
-- Scroll arrows (▲▼) to indicate available content above/below current view
-- Responsive sizing that adapts to screen dimensions
-- Maintains current turn visibility while providing historical access
-
----
-
-## Compute Resources & Employee System
-
-### New Game Features
-
-**Compute Resource System:**
-- New compute resource added to game state, starts at 0
-- "Buy Compute" action: $100 per 10 flops
-- Weekly consumption: employees attempt to use 1 compute each
-- Starting funding increased to $100,000 to support compute infrastructure
-
-**Employee Productivity Cycle:**
-- Each turn represents one week of operations
-- Employees with compute access contribute to research progress (30% chance)
-- Employees without compute incur doom penalties
-- Research papers published when progress reaches 100 (+5 reputation per paper)
-
-**Visual Employee Blobs:**
-- Animated round blobs representing each staff member
-- New hires animate in from the left side
-- Productive employees display glowing green halos
-- Clustered positioning in lower middle area, no overlapping
-- Sound effects: "bloop" sound when new employees are hired
-
-**Sound System:**
-- Integrated SoundManager class with pygame audio
-- Graceful fallback when no audio device available
-- Mute button in bottom-right corner during gameplay
-- Settings menu accessible from main menu
-
----
-
-## Expanding the Game
-
-### 1. **Adding/Editing Actions**
-
-- Actions are in `actions.py` as a list of dicts.
-- Each dict has: `name`, `desc`, `cost`, `upside`, `downside`, and `rules`.
-- Example:
-    ```python
-    {
-        "name": "Lobby Politicians",
-        "desc": "+Reputation, possible doom reduction; costly.",
-        "cost": 70,
-        "upside": lambda gs: (gs._add('reputation', 3), gs._add('doom', -2)),
-        "downside": lambda gs: gs._add('money', -10 if random.random() < 0.2 else 0),
-        "rules": None
-    }
-    ```
-- Add new actions by adding new dicts to `ACTIONS` in `actions.py`.
-
-### 2. **Adding Upgrades**
-
-- Upgrades are in `upgrades.py` as a list of dicts.
-- Each dict: `name`, `desc`, `cost`, `effect_key`.
-- Effects are handled in `game_state.py` and referenced in action logic.
-- Add new upgrades by adding dicts to `UPGRADES` in `upgrades.py`.
-
-### 3. **Adding/Editing Events**
-
-- Events are in `events.py`.
-- Each dict: `name`, `desc`, `trigger` (lambda returning bool), `effect` (lambda for effect).
-- Example:
-    ```python
-    {
-        "name": "Media Scandal",
-        "desc": "Negative press coverage! Lose reputation.",
-        "trigger": lambda gs: gs.reputation > 10 and random.random() < 0.1,
-        "effect": lambda gs: gs._add('reputation', -random.randint(2, 4))
-    }
-    ```
-- Add new events by adding dicts to `EVENTS` in `events.py`.
-
-**Built-in Events:**
-- **Lab Breakthrough:** Doom spikes based on security upgrades
-- **Funding Crisis:** Financial setbacks when resources are low
-- **Staff Burnout:** Staff leave when overworked and underpaid
-- **Buy Accounting Software:** Enables balance change tracking (Turn 3+)
-- **Event Log System Upgrade:** Unlocks scrollable activity history (Turn 5+)
-
-### 4. **Seeded Challenges & Weekly Modes**
-
-- The game prompts for a seed at startup.
-- Use the same seed for repeatable scenarios (e.g., weekly challenge, competitions).
-- The weekly seed is year+ISO week (e.g., `202531` for 2025 week 31).
-- High scores are stored locally for each seed in `local_highscore.json`.
-
----
-
-## Testing
-
-The game includes automated tests to ensure core functionality works correctly. Tests are located in the `tests/` directory.
-
-### Running Tests
-
-Run all tests using Python's built-in unittest module:
-
-```sh
-python3 -m unittest discover tests -v
-```
-
-Or run a specific test file:
->>>>>>> 5b70ecec
 
 ```sh
 # Run all tests (should show 32 tests passing)
