import os
import sys
import pygame
import random
import json
from game_state import GameState
<<<<<<< HEAD
from ui import draw_ui, draw_scoreboard, draw_seed_prompt, draw_tooltip, draw_main_menu, draw_overlay, draw_bug_report_form, draw_bug_report_success, draw_end_game_menu, draw_tutorial_overlay, draw_first_time_help, draw_high_score_screen
=======
from ui import draw_ui, draw_scoreboard, draw_seed_prompt, draw_tooltip, draw_main_menu, draw_overlay, draw_bug_report_form, draw_bug_report_success, draw_end_game_menu, draw_tutorial_overlay, draw_first_time_help, draw_sounds_menu
>>>>>>> 625fca11
from bug_reporter import BugReporter
from version import get_display_version
from onboarding import onboarding

# --- Adaptive window sizing --- #
pygame.init()
info = pygame.display.Info()
SCREEN_W = int(info.current_w * 0.8)
SCREEN_H = int(info.current_h * 0.8)
FLAGS = pygame.RESIZABLE
screen = pygame.display.set_mode((SCREEN_W, SCREEN_H), FLAGS)
pygame.display.set_caption(f"P(Doom) - Bureaucracy Strategy Prototype {get_display_version()}")
clock = pygame.time.Clock()

# --- Menu and game state management --- #
<<<<<<< HEAD
# Menu states: 'main_menu', 'custom_seed_prompt', 'game', 'overlay', 'bug_report', 'bug_report_success', 'end_game_menu', 'high_score', 'tutorial'
=======
# Menu states: 'main_menu', 'custom_seed_prompt', 'game', 'overlay', 'bug_report', 'bug_report_success', 'end_game_menu', 'tutorial', 'sounds_menu'
>>>>>>> 625fca11
current_state = 'main_menu'
selected_menu_item = 0  # For keyboard navigation
menu_items = ["Launch with Weekly Seed", "Launch with Custom Seed", "Options", "Player Guide", "README", "Report Bug"]
end_game_menu_items = ["View High Scores", "Relaunch Game", "Main Menu", "Settings", "Submit Feedback", "Submit Bug Request"]
end_game_selected_item = 0  # For end-game menu navigation
<<<<<<< HEAD
high_score_selected_item = 0  # For high-score screen navigation
high_score_submit_to_leaderboard = False  # Leaderboard submission toggle
=======
sounds_menu_selected_item = 0  # For sounds menu navigation
>>>>>>> 625fca11
seed = None
seed_input = ""
overlay_content = None
overlay_title = None
overlay_scroll = 0

# Tutorial state
current_tutorial_content = None
first_time_help_content = None
first_time_help_close_button = None

# Bug report form state
bug_report_data = {
    "type_index": 0,
    "title": "",
    "description": "",
    "steps": "",
    "expected": "",
    "actual": "",
    "attribution": False,
    "name": "",
    "contact": ""
}
bug_report_selected_field = 0
bug_report_editing_field = False
bug_report_success_message = ""


def get_weekly_seed():
    import datetime
    # Example: YYYYWW (year and ISO week number)
    now = datetime.datetime.now(datetime.UTC)
    return f"{now.year}{now.isocalendar()[1]}"

def load_markdown_file(filename):
    """Load and return the contents of a markdown file"""
    try:
        with open(filename, 'r', encoding='utf-8') as f:
            return f.read()
    except FileNotFoundError:
        return f"Could not load {filename}"

def get_tutorial_settings():
    """Get current tutorial settings from file."""
    try:
        with open("tutorial_settings.json", "r") as f:
            data = json.load(f)
        return {
            "tutorial_enabled": data.get("tutorial_enabled", True),
            "first_game_launch": data.get("first_game_launch", True)
        }
    except Exception:
        return {"tutorial_enabled": True, "first_game_launch": True}

def create_settings_content(game_state=None):
    """Create settings content for the settings overlay"""

    tutorial_status = "Enabled" if onboarding.tutorial_enabled else "Disabled"
    tutorial_completed = "Yes" if not onboarding.is_first_time else "No"
    
    return f"""# Settings

## Tutorial & Help System
- **Tutorial System**: {tutorial_status}
- **Tutorial Completed**: {tutorial_completed}
- **In-Game Help**: Press 'H' key anytime to access Player Guide
- **First-Time Tips**: Automatic contextual help for new mechanics

To reset tutorial: Delete `onboarding_progress.json` file and restart game


## Game Settings
- **Display Mode**: Windowed (resizable)
- **Resolution**: Adaptive (80% of screen size)
- **FPS**: 30 FPS (optimized for menu navigation)

## Audio Settings
- **Sound Effects**: Enabled
- **Background Music**: Disabled by default

## Gameplay Settings
- **Action Points**: 3 per turn (standard)
- **Scrollable Event Log**: Enabled (use mouse wheel or arrow keys)
- **Weekly Seed**: Auto-generated based on current week

## Accessibility
- **Keyboard Navigation**: Full menu navigation with arrow keys and Enter
- **Mouse Support**: Complete mouse interaction
- **Color Scheme**: High contrast blue/grey theme
- **Text Scaling**: Responsive font sizing based on screen resolution

## Data & Privacy
- **Local Highscores**: Stored in local_highscore.json
- **Game Logs**: Saved locally for debugging (logs/ directory)
- **Bug Reports**: Local storage with optional GitHub submission
- **Attribution**: Optional for bug reports and feedback

## Controls
- **Space**: End turn (during gameplay)
- **Arrow Keys**: Navigate menus, scroll event log
- **Enter**: Confirm selection
- **Escape**: Return to previous menu or quit

*Note: Settings are currently informational. Configuration options will be added in future updates.*"""

def handle_menu_click(mouse_pos, w, h):
    """
    Handle mouse clicks on main menu items.
    
    Args:
        mouse_pos: Tuple of (x, y) mouse coordinates
        w, h: Screen width and height for button positioning
    
    Updates global state based on which menu item was clicked:
    - Weekly Seed: Immediately starts game with current weekly seed
    - Custom Seed: Transitions to seed input prompt
    - Options: Currently inactive (greyed out)
    - Player Guide: Shows PLAYERGUIDE.md in scrollable overlay
    - README: Shows README.md in scrollable overlay
    """
    global current_state, selected_menu_item, seed, overlay_content, overlay_title
    
    # Calculate menu button positions (must match draw_main_menu layout)
    button_width = int(w * 0.4)
    button_height = int(h * 0.08)
    start_y = int(h * 0.35)
    spacing = int(h * 0.1)
    center_x = w // 2
    
    mx, my = mouse_pos
    
    # Check each menu button for collision
    for i, item in enumerate(menu_items):
        button_x = center_x - button_width // 2
        button_y = start_y + i * spacing
        button_rect = pygame.Rect(button_x, button_y, button_width, button_height)
        
        if button_rect.collidepoint(mx, my):
            selected_menu_item = i
            
            # Execute menu action based on selection
            if i == 0:  # Launch with Weekly Seed
                seed = get_weekly_seed()
                random.seed(seed)
                current_state = 'game'
            elif i == 1:  # Launch with Custom Seed
                current_state = 'custom_seed_prompt'
            elif i == 2:  # Options/Settings
                current_state = 'sounds_menu'
                sounds_menu_selected_item = 0
            elif i == 3:  # Player Guide
                overlay_content = load_markdown_file('PLAYERGUIDE.md')
                overlay_title = "Player Guide"
                current_state = 'overlay'
            elif i == 4:  # README
                overlay_content = load_markdown_file('README.md')
                overlay_title = "README"
                current_state = 'overlay'
            elif i == 5:  # Report Bug
                current_state = 'bug_report'
            break

def handle_menu_keyboard(key):
    """
    Handle keyboard navigation in main menu.
    
    Args:
        key: pygame key constant from keydown event
    
    Supports:
    - Up/Down arrows: Navigate between menu items
    - Enter: Activate currently selected menu item
    
    Same functionality as handle_menu_click but for keyboard users.
    """
    global selected_menu_item, current_state, seed, overlay_content, overlay_title
    
    if key == pygame.K_UP:
        # Move selection up, wrapping to bottom
        selected_menu_item = (selected_menu_item - 1) % len(menu_items)
    elif key == pygame.K_DOWN:
        # Move selection down, wrapping to top  
        selected_menu_item = (selected_menu_item + 1) % len(menu_items)
    elif key == pygame.K_RETURN:
        # Activate selected menu item (same logic as mouse click)
        if selected_menu_item == 0:  # Launch with Weekly Seed
            seed = get_weekly_seed()
            random.seed(seed)
            current_state = 'game'
        elif selected_menu_item == 1:  # Launch with Custom Seed
            current_state = 'custom_seed_prompt'
        elif selected_menu_item == 2:  # Settings 
            overlay_content = create_settings_content()
            overlay_title = "Settings"
            current_state = 'overlay'
        elif selected_menu_item == 3:  # Player Guide
            overlay_content = load_markdown_file('PLAYERGUIDE.md')
            overlay_title = "Player Guide"
            current_state = 'overlay'
        elif selected_menu_item == 4:  # README
            overlay_content = load_markdown_file('README.md')
            overlay_title = "README"
            current_state = 'overlay'
        elif selected_menu_item == 5:  # Report Bug
            current_state = 'bug_report'

def handle_bug_report_click(mouse_pos, w, h):
    """Handle mouse clicks in the bug report form."""
    global current_state, bug_report_data, bug_report_selected_field, bug_report_success_message
    
    # For now, just implement button handling - form field clicking can be added later
    mx, my = mouse_pos
    
    # Button positions (matching the UI layout)
    button_y = 80 + 9 * 45 + 20  # Based on UI layout calculation
    button_width = 150
    button_height = 40
    button_spacing = 20
    
    total_button_width = 3 * button_width + 2 * button_spacing
    start_x = (w - total_button_width) // 2
    
    # Check which button was clicked
    buttons = [
        {"text": "Save Locally", "action": "save_local"},
        {"text": "Submit to GitHub", "action": "submit_github"},
        {"text": "Cancel", "action": "cancel"}
    ]
    
    for i, button in enumerate(buttons):
        button_x = start_x + i * (button_width + button_spacing)
        button_rect = pygame.Rect(button_x, button_y, button_width, button_height)
        
        if button_rect.collidepoint(mx, my):
            if button["action"] == "cancel":
                current_state = 'main_menu'
            elif button["action"] == "save_local":
                save_bug_report_locally()
            elif button["action"] == "submit_github":
                submit_bug_report_to_github()
            break

def handle_bug_report_keyboard(key):
    """Handle keyboard input in the bug report form."""
    global bug_report_selected_field, bug_report_editing_field, bug_report_data, current_state
    
    # Number of fields (excluding name field when attribution is off)
    total_fields = 8 if bug_report_data.get("attribution", False) else 7
    
    if key == pygame.K_ESCAPE:
        current_state = 'main_menu'
    elif key == pygame.K_UP:
        bug_report_selected_field = (bug_report_selected_field - 1) % total_fields
    elif key == pygame.K_DOWN or key == pygame.K_TAB:
        bug_report_selected_field = (bug_report_selected_field + 1) % total_fields
    elif key == pygame.K_RETURN:
        # Handle field-specific actions
        if bug_report_selected_field == 0:  # Type dropdown
            type_options = ["bug", "feature_request", "feedback"]
            current_index = bug_report_data.get("type_index", 0)
            bug_report_data["type_index"] = (current_index + 1) % len(type_options)
        elif bug_report_selected_field == 6:  # Attribution checkbox
            bug_report_data["attribution"] = not bug_report_data.get("attribution", False)
            if not bug_report_data["attribution"]:
                bug_report_data["name"] = ""  # Clear name if attribution disabled
        else:
            # Toggle editing mode for text fields
            bug_report_editing_field = not bug_report_editing_field
    elif bug_report_editing_field and bug_report_selected_field in [1, 2, 3, 4, 5, 7, 8]:
        # Handle text input for text fields
        field_keys = ["", "title", "description", "steps", "expected", "actual", "", "name", "contact"]
        field_key = field_keys[bug_report_selected_field]
        
        if field_key:
            if key == pygame.K_BACKSPACE:
                bug_report_data[field_key] = bug_report_data.get(field_key, "")[:-1]
            elif key == pygame.K_RETURN:
                bug_report_editing_field = False
            elif hasattr(pygame.event.Event, 'unicode'):  # Handle text input
                # This is a simplified approach - in a real implementation,
                # you'd want to handle unicode input properly
                if key < 256 and chr(key).isprintable():
                    bug_report_data[field_key] = bug_report_data.get(field_key, "") + chr(key)

def save_bug_report_locally():
    """Save the bug report to local storage."""
    global bug_report_success_message, current_state
    
    try:
        reporter = BugReporter()
        
        # Convert form data to bug report
        type_options = ["bug", "feature_request", "feedback"]
        report_type = type_options[bug_report_data.get("type_index", 0)]
        
        report = reporter.create_bug_report(
            report_type=report_type,
            title=bug_report_data.get("title", ""),
            description=bug_report_data.get("description", ""),
            steps_to_reproduce=bug_report_data.get("steps", ""),
            expected_behavior=bug_report_data.get("expected", ""),
            actual_behavior=bug_report_data.get("actual", ""),
            include_attribution=bug_report_data.get("attribution", False),
            attribution_name=bug_report_data.get("name", ""),
            contact_info=bug_report_data.get("contact", "")
        )
        
        filepath = reporter.save_report_locally(report)
        bug_report_success_message = f"Bug report saved successfully!\n\nSaved to: {filepath}\n\nThank you for helping improve P(Doom)!"
        current_state = 'bug_report_success'
        
        # Reset form
        reset_bug_report_form()
        
    except Exception as e:
        bug_report_success_message = f"Error saving bug report:\n{str(e)}\n\nPlease try again or contact the developers directly."
        current_state = 'bug_report_success'

def submit_bug_report_to_github():
    """Submit the bug report to GitHub (placeholder for future implementation)."""
    global bug_report_success_message, current_state
    
    # For now, this will just format the report for GitHub and save it locally
    # In a future implementation, this could integrate with GitHub API
    
    try:
        reporter = BugReporter()
        
        # Convert form data to bug report
        type_options = ["bug", "feature_request", "feedback"]
        report_type = type_options[bug_report_data.get("type_index", 0)]
        
        report = reporter.create_bug_report(
            report_type=report_type,
            title=bug_report_data.get("title", ""),
            description=bug_report_data.get("description", ""),
            steps_to_reproduce=bug_report_data.get("steps", ""),
            expected_behavior=bug_report_data.get("expected", ""),
            actual_behavior=bug_report_data.get("actual", ""),
            include_attribution=bug_report_data.get("attribution", False),
            attribution_name=bug_report_data.get("name", ""),
            contact_info=bug_report_data.get("contact", "")
        )
        
        # Format for GitHub
        github_format = reporter.format_for_github(report)
        
        # Save locally with GitHub formatting
        filepath = reporter.save_report_locally(report)
        
        bug_report_success_message = f"Bug report prepared for GitHub!\n\nTitle: {github_format['title']}\n\nTo submit to GitHub:\n1. Go to the P(Doom) repository issues page\n2. Click 'New Issue'\n3. Copy the content from: {filepath}\n\nThank you for contributing!"
        current_state = 'bug_report_success'
        
        # Reset form
        reset_bug_report_form()
        
    except Exception as e:
        bug_report_success_message = f"Error preparing GitHub report:\n{str(e)}\n\nPlease try saving locally instead."
        current_state = 'bug_report_success'

def reset_bug_report_form():
    """Reset the bug report form to default values."""
    global bug_report_data, bug_report_selected_field, bug_report_editing_field
    
    bug_report_data = {
        "type_index": 0,
        "title": "",
        "description": "",
        "steps": "",
        "expected": "",
        "actual": "",
        "attribution": False,
        "name": "",
        "contact": ""
    }
    bug_report_selected_field = 0
    bug_report_editing_field = False

def handle_end_game_menu_click(mouse_pos, w, h):
    """Handle mouse clicks on end-game menu items."""
    global current_state, selected_menu_item, seed, overlay_content, overlay_title, end_game_selected_item
    
    # Calculate menu button positions (similar to main menu layout)
    button_width = int(w * 0.35)
    button_height = int(h * 0.06)
    start_y = int(h * 0.55)
    spacing = int(h * 0.08)
    center_x = w // 2
    
    mx, my = mouse_pos
    
    # Check each menu button for collision
    for i, item in enumerate(end_game_menu_items):
        button_x = center_x - button_width // 2
        button_y = start_y + i * spacing
        button_rect = pygame.Rect(button_x, button_y, button_width, button_height)
        
        if button_rect.collidepoint(mx, my):
            end_game_selected_item = i
            
            # Execute menu action based on selection
            if i == 0:  # View High Scores
                current_state = 'high_score'
                high_score_selected_item = 0  # Reset high score selection
            elif i == 1:  # Relaunch Game
                current_state = 'game'
                # Keep the same seed for relaunch
            elif i == 2:  # Main Menu
                current_state = 'main_menu'
                selected_menu_item = 0
            elif i == 3:  # Settings
                overlay_content = create_settings_content()
                overlay_title = "Settings"
                current_state = 'overlay'
            elif i == 4:  # Submit Feedback
                # Reset and pre-fill feedback form
                reset_bug_report_form()
                bug_report_data["type_index"] = 2  # Feedback
                current_state = 'bug_report'
            elif i == 5:  # Submit Bug Request
                # Reset and pre-fill bug report form
                reset_bug_report_form()
                bug_report_data["type_index"] = 0  # Bug
                current_state = 'bug_report'
            break

def handle_end_game_menu_keyboard(key):
    """Handle keyboard navigation for end-game menu."""
    global end_game_selected_item, current_state, selected_menu_item, overlay_content, overlay_title
    
    if key == pygame.K_UP:
        end_game_selected_item = (end_game_selected_item - 1) % len(end_game_menu_items)
    elif key == pygame.K_DOWN:
        end_game_selected_item = (end_game_selected_item + 1) % len(end_game_menu_items)
    elif key == pygame.K_RETURN or key == pygame.K_SPACE:
        # Execute selected menu action
        if end_game_selected_item == 0:  # View High Scores
            current_state = 'high_score'
            high_score_selected_item = 0
        elif end_game_selected_item == 1:  # Relaunch Game
            current_state = 'game'
        elif end_game_selected_item == 2:  # Main Menu
            current_state = 'main_menu'
            selected_menu_item = 0
        elif end_game_selected_item == 3:  # Settings
            overlay_content = create_settings_content()
            overlay_title = "Settings"
            current_state = 'overlay'
        elif end_game_selected_item == 4:  # Submit Feedback
            # Reset and pre-fill feedback form
            reset_bug_report_form()
            bug_report_data["type_index"] = 2  # Feedback
            current_state = 'bug_report'
        elif end_game_selected_item == 5:  # Submit Bug Request
            # Reset and pre-fill bug report form
            reset_bug_report_form()
            bug_report_data["type_index"] = 0  # Bug
            current_state = 'bug_report'
    elif key == pygame.K_ESCAPE:
        # Return to main menu
        current_state = 'main_menu'
        selected_menu_item = 0

<<<<<<< HEAD
def handle_high_score_click(mouse_pos, w, h):
    """Handle mouse clicks on high score screen."""
    global current_state, selected_menu_item, high_score_submit_to_leaderboard, game_state
    
    # Button layout (similar to other menus)
    button_width = int(w * 0.3)
    button_height = int(h * 0.06)
    button_y = int(h * 0.85)
    
    mx, my = mouse_pos
    
    # Continue button (centered)
    continue_x = w // 2 - button_width // 2
    continue_rect = pygame.Rect(continue_x, button_y, button_width, button_height)
    
    if continue_rect.collidepoint(mx, my):
        # Flush game state and return to main menu
        _flush_game_state()
        current_state = 'main_menu'
        selected_menu_item = 0
        return
    
    # Leaderboard toggle checkbox (left side)
    checkbox_size = int(h * 0.03)
    checkbox_x = int(w * 0.1)
    checkbox_y = int(h * 0.75)
    checkbox_rect = pygame.Rect(checkbox_x, checkbox_y, checkbox_size, checkbox_size)
    
    if checkbox_rect.collidepoint(mx, my):
        high_score_submit_to_leaderboard = not high_score_submit_to_leaderboard
        return

def handle_high_score_keyboard(key):
    """Handle keyboard navigation for high score screen."""
    global current_state, selected_menu_item, high_score_submit_to_leaderboard, game_state
    
    if key == pygame.K_SPACE or key == pygame.K_RETURN:
        # Continue to main menu (default action)
        _flush_game_state()
        current_state = 'main_menu'
        selected_menu_item = 0
    elif key == pygame.K_l:
        # Toggle leaderboard submission
        high_score_submit_to_leaderboard = not high_score_submit_to_leaderboard
    elif key == pygame.K_ESCAPE:
        # Quick escape to main menu
        _flush_game_state()
        current_state = 'main_menu'
        selected_menu_item = 0

def _flush_game_state():
    """Flush/reset the game state for a new game sequence, with logging."""
    global game_state
    
    if game_state:
        # Log final game state if not already logged
        if hasattr(game_state, 'logger') and not hasattr(game_state, '_final_logged'):
            try:
                final_resources = {
                    'money': game_state.money,
                    'staff': game_state.staff,
                    'reputation': game_state.reputation,
                    'doom': game_state.doom
                }
                game_state.logger.log_game_end("Player returned to main menu", game_state.turn, final_resources)
                log_path = game_state.logger.write_log_file()
                if log_path:
                    print(f"Game log flushed to: {log_path}")
                game_state._final_logged = True
            except Exception as e:
                print(f"Error during game state flush: {e}")
        
        # Reset game state for next game
        game_state = None
    
    # Reset any global state variables
    global high_score_submit_to_leaderboard
    high_score_submit_to_leaderboard = False
=======
def handle_sounds_menu_keyboard(key):
    """Handle keyboard navigation for sounds menu."""
    global sounds_menu_selected_item, current_state, selected_menu_item, game_state
    
    # Total number of menu items (5 sound options + 1 back button)
    total_items = 6
    
    if key == pygame.K_UP:
        sounds_menu_selected_item = (sounds_menu_selected_item - 1) % total_items
    elif key == pygame.K_DOWN:
        sounds_menu_selected_item = (sounds_menu_selected_item + 1) % total_items
    elif key == pygame.K_RETURN or key == pygame.K_SPACE:
        # Execute selected menu action
        if sounds_menu_selected_item == 0:  # Master Sound toggle
            if game_state and hasattr(game_state, 'sound_manager'):
                game_state.sound_manager.toggle()
        elif sounds_menu_selected_item == 1:  # Money Spend Sound
            if game_state and hasattr(game_state, 'sound_manager'):
                game_state.sound_manager.toggle_sound('money_spend')
        elif sounds_menu_selected_item == 2:  # Action Points Sound
            if game_state and hasattr(game_state, 'sound_manager'):
                game_state.sound_manager.toggle_sound('ap_spend')
        elif sounds_menu_selected_item == 3:  # Employee Hire Sound
            if game_state and hasattr(game_state, 'sound_manager'):
                game_state.sound_manager.toggle_sound('blob')
        elif sounds_menu_selected_item == 4:  # Error Beep Sound
            if game_state and hasattr(game_state, 'sound_manager'):
                game_state.sound_manager.toggle_sound('error_beep')
        elif sounds_menu_selected_item == 5:  # Back to Main Menu
            current_state = 'main_menu'
            selected_menu_item = 0
    elif key == pygame.K_ESCAPE:
        # Return to main menu
        current_state = 'main_menu'
        selected_menu_item = 0

def handle_sounds_menu_click(mouse_pos, w, h):
    """Handle mouse clicks for sounds menu."""
    global sounds_menu_selected_item, current_state, selected_menu_item, game_state
    
    # Calculate menu button positions (must match draw_sounds_menu layout)
    button_width = int(w * 0.5)
    button_height = int(h * 0.06)
    start_y = int(h * 0.3)
    spacing = int(h * 0.08)
    center_x = w // 2
    
    mx, my = mouse_pos
    
    # Check each menu button for collision
    for i in range(6):  # 5 sound options + 1 back button
        button_x = center_x - button_width // 2
        button_y = start_y + i * spacing
        button_rect = pygame.Rect(button_x, button_y, button_width, button_height)
        
        if button_rect.collidepoint(mx, my):
            sounds_menu_selected_item = i
            # Execute the action (same logic as keyboard handler)
            if i == 0:  # Master Sound toggle
                if game_state and hasattr(game_state, 'sound_manager'):
                    game_state.sound_manager.toggle()
            elif i == 1:  # Money Spend Sound
                if game_state and hasattr(game_state, 'sound_manager'):
                    game_state.sound_manager.toggle_sound('money_spend')
            elif i == 2:  # Action Points Sound
                if game_state and hasattr(game_state, 'sound_manager'):
                    game_state.sound_manager.toggle_sound('ap_spend')
            elif i == 3:  # Employee Hire Sound
                if game_state and hasattr(game_state, 'sound_manager'):
                    game_state.sound_manager.toggle_sound('blob')
            elif i == 4:  # Error Beep Sound
                if game_state and hasattr(game_state, 'sound_manager'):
                    game_state.sound_manager.toggle_sound('error_beep')
            elif i == 5:  # Back to Main Menu
                current_state = 'main_menu'
                selected_menu_item = 0
            break
>>>>>>> 625fca11

def main():
    """
    Main game loop with state management for menu system.
    
    States:
    - 'main_menu': Shows main menu with navigation options
    - 'custom_seed_prompt': Text input for custom game seed
    - 'overlay': Scrollable display for README/Player Guide
    - 'bug_report': Bug reporting form interface
    - 'bug_report_success': Success message after bug report submission
    - 'game': Active gameplay (existing game logic)
    
    The state machine allows smooth transitions between menu, documentation,
    bug reporting, and gameplay while preserving the original game experience.
    """
    global seed, seed_input, current_state, screen, SCREEN_W, SCREEN_H, selected_menu_item, overlay_scroll
    global bug_report_data, bug_report_selected_field, bug_report_editing_field, bug_report_success_message
    # UI overlay variables need global declaration to prevent UnboundLocalError when referenced before assignment
    global first_time_help_content, first_time_help_close_button, current_tutorial_content
    global overlay_content, overlay_title
    
    # Initialize game state as None - will be created when game starts
    game_state = None
    tooltip_text = None

    running = True
    try:
        while running:
            clock.tick(30)  # 30 FPS for smooth menu navigation
            
            # --- Event handling based on current state --- #
            for event in pygame.event.get():
                if event.type == pygame.QUIT:
                    running = False
                    
                elif event.type == pygame.VIDEORESIZE:
                    # Update screen size and redraw (responsive design)
                    SCREEN_W, SCREEN_H = event.w, event.h
                    screen = pygame.display.set_mode((SCREEN_W, SCREEN_H), FLAGS)
                    
                elif event.type == pygame.MOUSEBUTTONDOWN:
                    mx, my = event.pos
                    
                    # Handle mouse wheel for scrollable event log
                    if current_state == 'game' and game_state and game_state.scrollable_event_log_enabled:
                        if event.button == 4:  # Mouse wheel up
                            game_state.event_log_scroll_offset = max(0, game_state.event_log_scroll_offset - 3)
                        elif event.button == 5:  # Mouse wheel down
                            max_scroll = max(0, len(game_state.event_log_history) + len(game_state.messages) - 7)
                            game_state.event_log_scroll_offset = min(max_scroll, game_state.event_log_scroll_offset + 3)
                    
                    # Handle overlay manager events first (highest priority)
                    if current_state == 'game' and game_state:
                        handled_element = game_state.overlay_manager.handle_mouse_event(event, SCREEN_W, SCREEN_H)
                        if handled_element:
                            # Overlay manager handled the event
                            continue
                    
                    # Handle mouse clicks based on current state
                    if current_state == 'main_menu':
                        handle_menu_click((mx, my), SCREEN_W, SCREEN_H)
                    elif current_state == 'overlay':
                        # Click anywhere to return to main menu from overlay
                        current_state = 'main_menu'
                        overlay_scroll = 0
                    elif current_state == 'custom_seed_prompt':
                        # Future: could add click-to-focus for text input
                        pass
                    elif current_state == 'bug_report':
                        # Handle bug report form clicks
                        handle_bug_report_click((mx, my), SCREEN_W, SCREEN_H)
                    elif current_state == 'bug_report_success':
                        # Click anywhere to return to main menu
                        current_state = 'main_menu'
                    elif current_state == 'end_game_menu':
                        # Handle end-game menu clicks
                        handle_end_game_menu_click((mx, my), SCREEN_W, SCREEN_H)
<<<<<<< HEAD
                    elif current_state == 'high_score':
                        # Handle high score screen clicks
                        handle_high_score_click((mx, my), SCREEN_W, SCREEN_H)
=======
                    elif current_state == 'sounds_menu':
                        # Handle sounds menu clicks
                        handle_sounds_menu_click((mx, my), SCREEN_W, SCREEN_H)
>>>>>>> 625fca11
                    elif current_state == 'game':
                        # Tutorial button handling (takes precedence)
                        if onboarding.show_tutorial_overlay and current_tutorial_content:
                            if current_tutorial_content['next_button'].collidepoint(mx, my):
                                # Next button clicked
                                onboarding.advance_tutorial_step(onboarding.current_tutorial_step)
                            elif current_tutorial_content['skip_button'].collidepoint(mx, my):
                                # Skip button clicked
                                onboarding.dismiss_tutorial()
                            elif current_tutorial_content['help_button'].collidepoint(mx, my):
                                # Help button clicked
                                overlay_content = load_markdown_file('PLAYERGUIDE.md')
                                overlay_title = "Player Guide"
                                current_state = 'overlay'
                        # First-time help close button
                        elif first_time_help_content and first_time_help_close_button:
                            # Check if the close button was clicked
                            if first_time_help_close_button.collidepoint(mx, my):
                                first_time_help_content = None
                                first_time_help_close_button = None
                            else:
                                # Allow normal game interactions when help is shown
                                result = game_state.handle_click((mx, my), SCREEN_W, SCREEN_H)
                                if result == 'play_sound':
                                    game_state.sound_manager.play_ap_spend_sound()
                                tooltip_text = result
                        # Check if tutorial overlay is active
                        elif game_state and game_state.pending_tutorial_message:
                            # Handle tutorial overlay clicks - any click dismisses the tutorial
                            game_state.dismiss_tutorial_message()
                        else:
                            # Regular game mouse handling
                            result = game_state.handle_click((mx, my), SCREEN_W, SCREEN_H)
                            if result == 'play_sound':
                                game_state.sound_manager.play_ap_spend_sound()
                            tooltip_text = result
                        
                elif event.type == pygame.MOUSEMOTION:
                    # Handle overlay manager hover events first
                    if current_state == 'game' and game_state:
                        handled_element = game_state.overlay_manager.handle_mouse_event(event, SCREEN_W, SCREEN_H)
                        if handled_element:
                            # Overlay manager handled the event
                            continue
                    
                    # Handle activity log dragging
                    if current_state == 'game' and game_state:
                        game_state.handle_mouse_motion(event.pos, SCREEN_W, SCREEN_H)
                    
                    # Mouse hover effects only active during gameplay
                    if current_state == 'game' and game_state:
                        tooltip_text = game_state.check_hover(event.pos, SCREEN_W, SCREEN_H)
                
                elif event.type == pygame.MOUSEBUTTONUP:
                    # Handle mouse button release (for ending drag operations)
                    if current_state == 'game' and game_state:
                        game_state.handle_mouse_release(event.pos, SCREEN_W, SCREEN_H)
                        
                elif event.type == pygame.KEYDOWN:
                    # Handle overlay manager keyboard events first (for accessibility)
                    if current_state == 'game' and game_state:
                        handled = game_state.overlay_manager.handle_keyboard_event(event)
                        if handled:
                            # Overlay manager handled the event
                            continue
                    
                    # Keyboard handling varies by state
                    if current_state == 'main_menu':
                        if event.key == pygame.K_ESCAPE:
                            running = False
                        else:
                            handle_menu_keyboard(event.key)
                            
                    elif current_state == 'overlay':
                        # Overlay navigation: scroll with arrows, escape to return
                        if event.key == pygame.K_ESCAPE:
                            current_state = 'main_menu'
                            overlay_scroll = 0
                        elif event.key == pygame.K_UP:
                            overlay_scroll = max(0, overlay_scroll - 20)
                        elif event.key == pygame.K_DOWN:
                            overlay_scroll += 20
                            
                    elif current_state == 'bug_report':
                        # Bug report form keyboard handling
                        handle_bug_report_keyboard(event.key)
                        
                    elif current_state == 'bug_report_success':
                        # Any key returns to main menu
                        current_state = 'main_menu'
                        
                    elif current_state == 'end_game_menu':
                        # Handle end-game menu keyboard navigation
                        handle_end_game_menu_keyboard(event.key)
                        
<<<<<<< HEAD
                    elif current_state == 'high_score':
                        # Handle high score screen keyboard navigation
                        handle_high_score_keyboard(event.key)
=======
                    elif current_state == 'sounds_menu':
                        # Handle sounds menu keyboard navigation
                        handle_sounds_menu_keyboard(event.key)
>>>>>>> 625fca11
                            
                    elif current_state == 'custom_seed_prompt':
                        # Text input for custom seed (preserving original logic)
                        if event.key == pygame.K_RETURN:
                            # Use entered seed or weekly default
                            seed = seed_input.strip() if seed_input.strip() else get_weekly_seed()
                            random.seed(seed)
                            current_state = 'game'
                        elif event.key == pygame.K_BACKSPACE:
                            seed_input = seed_input[:-1]
                        elif event.key == pygame.K_ESCAPE:
                            current_state = 'main_menu'
                            seed_input = ""
                        elif event.unicode.isprintable():
                            seed_input += event.unicode
                            
                    elif current_state == 'game':

                        # Tutorial keyboard handling (takes precedence when tutorial is active)
                        if onboarding.show_tutorial_overlay:
                            if event.key == pygame.K_RETURN or event.key == pygame.K_SPACE:
                                # Advance tutorial step
                                onboarding.advance_tutorial_step(onboarding.current_tutorial_step)
                            elif event.key == pygame.K_ESCAPE:
                                # Skip tutorial
                                onboarding.dismiss_tutorial()
                            elif event.key == pygame.K_h:
                                # Show help overlay
                                overlay_content = load_markdown_file('PLAYERGUIDE.md')
                                overlay_title = "Player Guide"
                                current_state = 'overlay'
                        
                        # Help key (H) - always available
                        elif event.key == pygame.K_h:
                            overlay_content = load_markdown_file('PLAYERGUIDE.md')
                            overlay_title = "Player Guide"
                            current_state = 'overlay'
                        
                        # Close first-time help
                        elif event.key == pygame.K_ESCAPE and first_time_help_content:
                            first_time_help_content = None
                            first_time_help_close_button = None
                        
                        # Arrow key scrolling for scrollable event log
                        elif game_state and game_state.scrollable_event_log_enabled:
                            if event.key == pygame.K_UP:
                                game_state.event_log_scroll_offset = max(0, game_state.event_log_scroll_offset - 1)
                            elif event.key == pygame.K_DOWN:
                                max_scroll = max(0, len(game_state.event_log_history) + len(game_state.messages) - 7)
                                game_state.event_log_scroll_offset = min(max_scroll, game_state.event_log_scroll_offset + 1)
                        
                        # Regular game keyboard handling (only if tutorial is not active)
                        elif not onboarding.show_tutorial_overlay:
                            if event.key == pygame.K_SPACE and game_state and not game_state.game_over:
                                game_state.end_turn()
                            elif event.key == pygame.K_ESCAPE:
                                running = False
                            
                            # Action shortcuts (1-9 keys for available actions)
                            elif event.key >= pygame.K_1 and event.key <= pygame.K_9 and game_state and not game_state.game_over:
                                action_index = event.key - pygame.K_1  # Convert K_1 to 0, K_2 to 1, etc.
                                if action_index < len(game_state.actions):
                                    # Check if this would be an undo operation before calling
                                    was_undo = action_index in game_state.selected_actions
                                    
                                    # Try to execute the action using keyboard shortcut
                                    success = game_state.execute_action_by_keyboard(action_index)
                                    if success and not was_undo:
                                        # Play AP spend sound for successful new selections (not undos)
                                        game_state.sound_manager.play_ap_spend_sound()
                            
                            # 'H' key for help (Player Guide)
                            elif event.key == pygame.K_h:
                                overlay_content = load_markdown_file('PLAYERGUIDE.md')
                                overlay_title = "Player Guide"
                                overlay_scroll = 0
                                current_state = 'overlay'

            # --- Game state initialization --- #
            # Create game state when entering game for first time
            if current_state == 'game' and game_state is None:
                game_state = GameState(seed)
                

                # Check if tutorial should be shown for new players
                if onboarding.should_show_tutorial() and not game_state.onboarding_started:
                    onboarding.start_tutorial()
                    game_state.onboarding_started = True

            # --- First-time help checking --- #
            # Check for first-time mechanics and show contextual help (only if tutorial is not active)
            if (current_state == 'game' and game_state and 
                not first_time_help_content and 
                not onboarding.show_tutorial_overlay):
                # Check for various first-time mechanics
                for mechanic in ['first_staff_hire', 'first_upgrade_purchase', 'action_points_exhausted', 'high_doom_warning']:
                    if onboarding.should_show_mechanic_help(mechanic):
                        help_content = onboarding.get_mechanic_help(mechanic)
                        if help_content and isinstance(help_content, dict) and 'title' in help_content and 'content' in help_content:
                            first_time_help_content = help_content
                            break


            # --- Rendering based on current state --- #
            if current_state == 'main_menu':
                # Grey background as specified in requirements
                screen.fill((128, 128, 128))
                draw_main_menu(screen, SCREEN_W, SCREEN_H, selected_menu_item)
                
            elif current_state == 'custom_seed_prompt':
                # Preserve original seed prompt appearance
                screen.fill((32, 32, 44))
                draw_seed_prompt(screen, seed_input, get_weekly_seed())
                
            elif current_state == 'overlay':
                # Dark background for documentation overlay
                screen.fill((40, 40, 50))
                draw_overlay(screen, overlay_title, overlay_content, overlay_scroll, SCREEN_W, SCREEN_H)
                
            elif current_state == 'bug_report':
                # Bug report form
                buttons = draw_bug_report_form(screen, bug_report_data, bug_report_selected_field, SCREEN_W, SCREEN_H)
                
            elif current_state == 'bug_report_success':
                # Bug report success message
                draw_bug_report_success(screen, bug_report_success_message, SCREEN_W, SCREEN_H)
                
            elif current_state == 'end_game_menu':
                # End-game menu with statistics and options
                screen.fill((25, 25, 35))  # Same dark background as game
                draw_end_game_menu(screen, SCREEN_W, SCREEN_H, end_game_selected_item, game_state, seed)
                
<<<<<<< HEAD
            elif current_state == 'high_score':
                # High score screen with AI safety researchers and player score
                screen.fill((20, 30, 40))  # Dark blue background for high scores
                draw_high_score_screen(screen, SCREEN_W, SCREEN_H, game_state, seed, high_score_submit_to_leaderboard)
=======
            elif current_state == 'sounds_menu':
                # Sounds options menu
                screen.fill((128, 128, 128))  # Same grey background as main menu
                draw_sounds_menu(screen, SCREEN_W, SCREEN_H, sounds_menu_selected_item, game_state)
>>>>>>> 625fca11
                
            elif current_state == 'game':
                # Preserve original game appearance and logic
                screen.fill((25, 25, 35))
                if game_state.game_over:
                    current_state = 'end_game_menu'
                    end_game_selected_item = 0  # Reset selection
                else:
                    # Update systems every frame for smooth animation
                    if game_state:
                        game_state._update_ui_transitions()
                        game_state.overlay_manager.update_animations()
                    
                    draw_ui(screen, game_state, SCREEN_W, SCREEN_H)
                    
                    # Render overlay manager elements
                    if game_state:
                        game_state.overlay_manager.render_elements(screen)
                    
                    if tooltip_text:
                        draw_tooltip(screen, tooltip_text, pygame.mouse.get_pos(), SCREEN_W, SCREEN_H)
                    

                    # Draw tutorial overlay if active
                    if onboarding.show_tutorial_overlay and onboarding.current_tutorial_step:
                        tutorial_content = onboarding.get_tutorial_content(onboarding.current_tutorial_step)
                        current_tutorial_content = draw_tutorial_overlay(screen, tutorial_content, SCREEN_W, SCREEN_H)
                    
                    # Draw first-time help if available
                    if first_time_help_content and isinstance(first_time_help_content, dict):
                        first_time_help_close_button = draw_first_time_help(screen, first_time_help_content, SCREEN_W, SCREEN_H)
                        # If drawing failed (returned None), clear the help content to prevent repeated attempts
                        if first_time_help_close_button is None:
                            first_time_help_content = None

                        
            pygame.display.flip()
    except Exception as e:
        # If an exception occurs during gameplay, try to save the game log
        if game_state and hasattr(game_state, 'logger') and not game_state.game_over:
            try:
                final_resources = {
                    'money': game_state.money,
                    'staff': game_state.staff,
                    'reputation': game_state.reputation,
                    'doom': game_state.doom
                }
                game_state.logger.log_game_end(f"Game crashed: {str(e)}", game_state.turn, final_resources)
                log_path = game_state.logger.write_log_file()
                print(f"Game crashed, but log saved to: {log_path}")
            except Exception:
                print("Game crashed and could not save log")
        raise  # Re-raise the exception
    finally:
        # Ensure we try to write log on any exit if game was in progress
        if game_state and hasattr(game_state, 'logger') and not game_state.game_over:
            try:
                final_resources = {
                    'money': game_state.money,
                    'staff': game_state.staff,
                    'reputation': game_state.reputation,
                    'doom': game_state.doom
                }
                game_state.logger.log_game_end("Game quit by user", game_state.turn, final_resources)
                log_path = game_state.logger.write_log_file()
                print(f"Game log saved to: {log_path}")
            except Exception:
                pass
        pygame.quit()

if __name__ == "__main__":
    main()<|MERGE_RESOLUTION|>--- conflicted
+++ resolved
@@ -4,11 +4,7 @@
 import random
 import json
 from game_state import GameState
-<<<<<<< HEAD
 from ui import draw_ui, draw_scoreboard, draw_seed_prompt, draw_tooltip, draw_main_menu, draw_overlay, draw_bug_report_form, draw_bug_report_success, draw_end_game_menu, draw_tutorial_overlay, draw_first_time_help, draw_high_score_screen
-=======
-from ui import draw_ui, draw_scoreboard, draw_seed_prompt, draw_tooltip, draw_main_menu, draw_overlay, draw_bug_report_form, draw_bug_report_success, draw_end_game_menu, draw_tutorial_overlay, draw_first_time_help, draw_sounds_menu
->>>>>>> 625fca11
 from bug_reporter import BugReporter
 from version import get_display_version
 from onboarding import onboarding
@@ -24,22 +20,15 @@
 clock = pygame.time.Clock()
 
 # --- Menu and game state management --- #
-<<<<<<< HEAD
+
 # Menu states: 'main_menu', 'custom_seed_prompt', 'game', 'overlay', 'bug_report', 'bug_report_success', 'end_game_menu', 'high_score', 'tutorial'
-=======
-# Menu states: 'main_menu', 'custom_seed_prompt', 'game', 'overlay', 'bug_report', 'bug_report_success', 'end_game_menu', 'tutorial', 'sounds_menu'
->>>>>>> 625fca11
 current_state = 'main_menu'
 selected_menu_item = 0  # For keyboard navigation
 menu_items = ["Launch with Weekly Seed", "Launch with Custom Seed", "Options", "Player Guide", "README", "Report Bug"]
 end_game_menu_items = ["View High Scores", "Relaunch Game", "Main Menu", "Settings", "Submit Feedback", "Submit Bug Request"]
 end_game_selected_item = 0  # For end-game menu navigation
-<<<<<<< HEAD
 high_score_selected_item = 0  # For high-score screen navigation
 high_score_submit_to_leaderboard = False  # Leaderboard submission toggle
-=======
-sounds_menu_selected_item = 0  # For sounds menu navigation
->>>>>>> 625fca11
 seed = None
 seed_input = ""
 overlay_content = None
@@ -503,7 +492,6 @@
         current_state = 'main_menu'
         selected_menu_item = 0
 
-<<<<<<< HEAD
 def handle_high_score_click(mouse_pos, w, h):
     """Handle mouse clicks on high score screen."""
     global current_state, selected_menu_item, high_score_submit_to_leaderboard, game_state
@@ -582,85 +570,6 @@
     # Reset any global state variables
     global high_score_submit_to_leaderboard
     high_score_submit_to_leaderboard = False
-=======
-def handle_sounds_menu_keyboard(key):
-    """Handle keyboard navigation for sounds menu."""
-    global sounds_menu_selected_item, current_state, selected_menu_item, game_state
-    
-    # Total number of menu items (5 sound options + 1 back button)
-    total_items = 6
-    
-    if key == pygame.K_UP:
-        sounds_menu_selected_item = (sounds_menu_selected_item - 1) % total_items
-    elif key == pygame.K_DOWN:
-        sounds_menu_selected_item = (sounds_menu_selected_item + 1) % total_items
-    elif key == pygame.K_RETURN or key == pygame.K_SPACE:
-        # Execute selected menu action
-        if sounds_menu_selected_item == 0:  # Master Sound toggle
-            if game_state and hasattr(game_state, 'sound_manager'):
-                game_state.sound_manager.toggle()
-        elif sounds_menu_selected_item == 1:  # Money Spend Sound
-            if game_state and hasattr(game_state, 'sound_manager'):
-                game_state.sound_manager.toggle_sound('money_spend')
-        elif sounds_menu_selected_item == 2:  # Action Points Sound
-            if game_state and hasattr(game_state, 'sound_manager'):
-                game_state.sound_manager.toggle_sound('ap_spend')
-        elif sounds_menu_selected_item == 3:  # Employee Hire Sound
-            if game_state and hasattr(game_state, 'sound_manager'):
-                game_state.sound_manager.toggle_sound('blob')
-        elif sounds_menu_selected_item == 4:  # Error Beep Sound
-            if game_state and hasattr(game_state, 'sound_manager'):
-                game_state.sound_manager.toggle_sound('error_beep')
-        elif sounds_menu_selected_item == 5:  # Back to Main Menu
-            current_state = 'main_menu'
-            selected_menu_item = 0
-    elif key == pygame.K_ESCAPE:
-        # Return to main menu
-        current_state = 'main_menu'
-        selected_menu_item = 0
-
-def handle_sounds_menu_click(mouse_pos, w, h):
-    """Handle mouse clicks for sounds menu."""
-    global sounds_menu_selected_item, current_state, selected_menu_item, game_state
-    
-    # Calculate menu button positions (must match draw_sounds_menu layout)
-    button_width = int(w * 0.5)
-    button_height = int(h * 0.06)
-    start_y = int(h * 0.3)
-    spacing = int(h * 0.08)
-    center_x = w // 2
-    
-    mx, my = mouse_pos
-    
-    # Check each menu button for collision
-    for i in range(6):  # 5 sound options + 1 back button
-        button_x = center_x - button_width // 2
-        button_y = start_y + i * spacing
-        button_rect = pygame.Rect(button_x, button_y, button_width, button_height)
-        
-        if button_rect.collidepoint(mx, my):
-            sounds_menu_selected_item = i
-            # Execute the action (same logic as keyboard handler)
-            if i == 0:  # Master Sound toggle
-                if game_state and hasattr(game_state, 'sound_manager'):
-                    game_state.sound_manager.toggle()
-            elif i == 1:  # Money Spend Sound
-                if game_state and hasattr(game_state, 'sound_manager'):
-                    game_state.sound_manager.toggle_sound('money_spend')
-            elif i == 2:  # Action Points Sound
-                if game_state and hasattr(game_state, 'sound_manager'):
-                    game_state.sound_manager.toggle_sound('ap_spend')
-            elif i == 3:  # Employee Hire Sound
-                if game_state and hasattr(game_state, 'sound_manager'):
-                    game_state.sound_manager.toggle_sound('blob')
-            elif i == 4:  # Error Beep Sound
-                if game_state and hasattr(game_state, 'sound_manager'):
-                    game_state.sound_manager.toggle_sound('error_beep')
-            elif i == 5:  # Back to Main Menu
-                current_state = 'main_menu'
-                selected_menu_item = 0
-            break
->>>>>>> 625fca11
 
 def main():
     """
@@ -739,15 +648,11 @@
                     elif current_state == 'end_game_menu':
                         # Handle end-game menu clicks
                         handle_end_game_menu_click((mx, my), SCREEN_W, SCREEN_H)
-<<<<<<< HEAD
+
                     elif current_state == 'high_score':
                         # Handle high score screen clicks
                         handle_high_score_click((mx, my), SCREEN_W, SCREEN_H)
-=======
-                    elif current_state == 'sounds_menu':
-                        # Handle sounds menu clicks
-                        handle_sounds_menu_click((mx, my), SCREEN_W, SCREEN_H)
->>>>>>> 625fca11
+
                     elif current_state == 'game':
                         # Tutorial button handling (takes precedence)
                         if onboarding.show_tutorial_overlay and current_tutorial_content:
@@ -843,15 +748,10 @@
                         # Handle end-game menu keyboard navigation
                         handle_end_game_menu_keyboard(event.key)
                         
-<<<<<<< HEAD
                     elif current_state == 'high_score':
                         # Handle high score screen keyboard navigation
                         handle_high_score_keyboard(event.key)
-=======
-                    elif current_state == 'sounds_menu':
-                        # Handle sounds menu keyboard navigation
-                        handle_sounds_menu_keyboard(event.key)
->>>>>>> 625fca11
+
                             
                     elif current_state == 'custom_seed_prompt':
                         # Text input for custom seed (preserving original logic)
@@ -984,17 +884,11 @@
                 screen.fill((25, 25, 35))  # Same dark background as game
                 draw_end_game_menu(screen, SCREEN_W, SCREEN_H, end_game_selected_item, game_state, seed)
                 
-<<<<<<< HEAD
             elif current_state == 'high_score':
                 # High score screen with AI safety researchers and player score
                 screen.fill((20, 30, 40))  # Dark blue background for high scores
                 draw_high_score_screen(screen, SCREEN_W, SCREEN_H, game_state, seed, high_score_submit_to_leaderboard)
-=======
-            elif current_state == 'sounds_menu':
-                # Sounds options menu
-                screen.fill((128, 128, 128))  # Same grey background as main menu
-                draw_sounds_menu(screen, SCREEN_W, SCREEN_H, sounds_menu_selected_item, game_state)
->>>>>>> 625fca11
+
                 
             elif current_state == 'game':
                 # Preserve original game appearance and logic
