--- conflicted
+++ resolved
@@ -4,11 +4,7 @@
 import random
 import json
 from game_state import GameState
-<<<<<<< HEAD
-from ui import draw_ui, draw_scoreboard, draw_seed_prompt, draw_tooltip, draw_main_menu, draw_overlay, draw_bug_report_form, draw_bug_report_success, draw_end_game_menu, draw_tutorial_overlay
-=======
 from ui import draw_ui, draw_scoreboard, draw_seed_prompt, draw_tooltip, draw_main_menu, draw_overlay, draw_bug_report_form, draw_bug_report_success, draw_end_game_menu, draw_tutorial_overlay, draw_first_time_help
->>>>>>> 5fb32108
 from bug_reporter import BugReporter
 from version import get_display_version
 from onboarding import onboarding
@@ -85,22 +81,7 @@
 
 def create_settings_content(game_state=None):
     """Create settings content for the settings overlay"""
-<<<<<<< HEAD
-    # Get tutorial settings either from game_state or file
-    if game_state:
-        tutorial_status = "Enabled" if game_state.tutorial_enabled else "Disabled"
-    else:
-        settings = get_tutorial_settings()
-        tutorial_status = "Enabled" if settings["tutorial_enabled"] else "Disabled"
-    
-    return f"""# Settings
-
-## Tutorial & Onboarding
-- **Tutorial System**: {tutorial_status}
-- **First-time Guidance**: Step-by-step overlay for new players
-- **Context-sensitive Prompts**: Explanations when new features unlock
-- **Dismissible**: Can be skipped at any time
-=======
+
     tutorial_status = "Enabled" if onboarding.tutorial_enabled else "Disabled"
     tutorial_completed = "Yes" if not onboarding.is_first_time else "No"
     
@@ -113,7 +94,7 @@
 - **First-Time Tips**: Automatic contextual help for new mechanics
 
 To reset tutorial: Delete `onboarding_progress.json` file and restart game
->>>>>>> 5fb32108
+
 
 ## Game Settings
 - **Display Mode**: Windowed (resizable)
@@ -570,7 +551,7 @@
                         # Handle end-game menu clicks
                         handle_end_game_menu_click((mx, my), SCREEN_W, SCREEN_H)
                     elif current_state == 'game':
-<<<<<<< HEAD
+
                         # Check if tutorial overlay is active first
                         if game_state and game_state.pending_tutorial_message:
                             # Handle tutorial overlay clicks - need to check if button was clicked
@@ -578,7 +559,7 @@
                             game_state.dismiss_tutorial_message()
                         else:
                             # Existing game mouse handling
-=======
+
                         # Tutorial button handling (takes precedence)
                         if onboarding.show_tutorial_overlay and current_tutorial_content:
                             if current_tutorial_content['next_button'].collidepoint(mx, my):
@@ -598,7 +579,7 @@
                             first_time_help_content = None
                         else:
                             # Regular game mouse handling
->>>>>>> 5fb32108
+
                             tooltip_text = game_state.handle_click((mx, my), SCREEN_W, SCREEN_H)
                         
                 elif event.type == pygame.MOUSEMOTION:
@@ -652,23 +633,7 @@
                             seed_input += event.unicode
                             
                     elif current_state == 'game':
-<<<<<<< HEAD
-                        # Check if tutorial overlay is active first
-                        if game_state and game_state.pending_tutorial_message:
-                            # Handle tutorial overlay keyboard input
-                            if event.key == pygame.K_RETURN or event.key == pygame.K_SPACE or event.key == pygame.K_ESCAPE:
-                                game_state.dismiss_tutorial_message()
-                        else:
-                            # Arrow key scrolling for scrollable event log
-                            if game_state and game_state.scrollable_event_log_enabled:
-                                if event.key == pygame.K_UP:
-                                    game_state.event_log_scroll_offset = max(0, game_state.event_log_scroll_offset - 1)
-                                elif event.key == pygame.K_DOWN:
-                                    max_scroll = max(0, len(game_state.event_log_history) + len(game_state.messages) - 7)
-                                    game_state.event_log_scroll_offset = min(max_scroll, game_state.event_log_scroll_offset + 1)
-                            
-                            # Existing game keyboard handling
-=======
+
                         # Tutorial keyboard handling (takes precedence when tutorial is active)
                         if onboarding.show_tutorial_overlay:
                             if event.key == pygame.K_RETURN or event.key == pygame.K_SPACE:
@@ -703,7 +668,6 @@
                         
                         # Regular game keyboard handling (only if tutorial is not active)
                         elif not onboarding.show_tutorial_overlay:
->>>>>>> 5fb32108
                             if event.key == pygame.K_SPACE and game_state and not game_state.game_over:
                                 game_state.end_turn()
                             elif event.key == pygame.K_ESCAPE:
@@ -714,28 +678,7 @@
             if current_state == 'game' and game_state is None:
                 game_state = GameState(seed)
                 
-<<<<<<< HEAD
-                # Show initial tutorial for first-time players
-                if game_state.first_game_launch and game_state.tutorial_enabled:
-                    game_state.show_tutorial_message(
-                        "initial_tutorial",
-                        "Welcome to P(Doom)!",
-                        "Welcome to P(Doom): Bureaucracy Strategy Game!\n\n"
-                        "Your Goal: Manage an AI safety lab while avoiding catastrophe (p(Doom) = 100%)\n\n"
-                        "Basic Game Loop:\n"
-                        "1. Take Actions (left panel) - Spend Action Points and money\n"
-                        "2. Buy Upgrades (right panel) - One-time permanent benefits\n"
-                        "3. End Turn (Space key) - See results and events\n"
-                        "4. Handle Events - Navigate random challenges\n"
-                        "5. Repeat until game over\n\n"
-                        "Key Resources:\n"
-                        "• Money: Spend on actions/upgrades\n"
-                        "• Staff: Your team (3 Action Points + 0.5 per staff)\n"
-                        "• Reputation: Affects fundraising\n"
-                        "• p(Doom): AI catastrophe risk (avoid 100%!)\n\n"
-                        "Good luck! You can disable tutorials in settings."
-                    )
-=======
+
                 # Check if tutorial should be shown for new players
                 if onboarding.should_show_tutorial() and not game_state.onboarding_started:
                     onboarding.start_tutorial()
@@ -753,7 +696,7 @@
                         if help_content:
                             first_time_help_content = help_content
                             break
->>>>>>> 5fb32108
+
 
             # --- Rendering based on current state --- #
             if current_state == 'main_menu':
@@ -799,11 +742,7 @@
                     if tooltip_text:
                         draw_tooltip(screen, tooltip_text, pygame.mouse.get_pos(), SCREEN_W, SCREEN_H)
                     
-<<<<<<< HEAD
-                    # Draw tutorial overlay if there's a pending tutorial message
-                    if game_state and game_state.pending_tutorial_message:
-                        tutorial_button_rect = draw_tutorial_overlay(screen, game_state.pending_tutorial_message, SCREEN_W, SCREEN_H)
-=======
+
                     # Draw tutorial overlay if active
                     if onboarding.show_tutorial_overlay and onboarding.current_tutorial_step:
                         tutorial_content = onboarding.get_tutorial_content(onboarding.current_tutorial_step)
@@ -815,7 +754,7 @@
                         if close_button:
                             # Store for click detection
                             pass
->>>>>>> 5fb32108
+
                         
             pygame.display.flip()
     except Exception as e:
